--- conflicted
+++ resolved
@@ -1231,83 +1231,6 @@
 HANDLE_SPUT_X(OP_SPUT_WIDE_VOLATILE,    "-wide-volatile", LongVolatile, _WIDE)
 OP_END
 
-<<<<<<< HEAD
-/* File: c/OP_BREAKPOINT.c */
-HANDLE_OPCODE(OP_BREAKPOINT)
-#if (INTERP_TYPE == INTERP_DBG)
-    {
-        /*
-         * Restart this instruction with the original opcode.  We do
-         * this by simply jumping to the handler.
-         *
-         * It's probably not necessary to update "inst", but we do it
-         * for the sake of anything that needs to do disambiguation in a
-         * common handler with INST_INST.
-         *
-         * The breakpoint itself is handled over in updateDebugger(),
-         * because we need to detect other events (method entry, single
-         * step) and report them in the same event packet, and we're not
-         * yet handling those through breakpoint instructions.  By the
-         * time we get here, the breakpoint has already been handled and
-         * the thread resumed.
-         */
-        u1 originalOpCode = dvmGetOriginalOpCode(pc);
-        LOGV("+++ break 0x%02x (0x%04x -> 0x%04x)\n", originalOpCode, inst,
-            INST_REPLACE_OP(inst, originalOpCode));
-        inst = INST_REPLACE_OP(inst, originalOpCode);
-        FINISH_BKPT(originalOpCode);
-    }
-#else
-    LOGE("Breakpoint hit in non-debug interpreter\n");
-    dvmAbort();
-#endif
-OP_END
-
-/* File: c/OP_EXECUTE_INLINE_RANGE.c */
-HANDLE_OPCODE(OP_EXECUTE_INLINE_RANGE /*{vCCCC..v(CCCC+AA-1)}, inline@BBBB*/)
-    {
-        u4 arg0, arg1, arg2, arg3;
-        arg0 = arg1 = arg2 = arg3 = 0;      /* placate gcc */
-
-        EXPORT_PC();
-
-        vsrc1 = INST_AA(inst);      /* #of args */
-        ref = FETCH(1);             /* inline call "ref" */
-        vdst = FETCH(2);            /* range base */
-        ILOGV("|execute-inline-range args=%d @%d {regs=v%d-v%d}",
-            vsrc1, ref, vdst, vdst+vsrc1-1);
-
-        assert((vdst >> 16) == 0);  // 16-bit type -or- high 16 bits clear
-        assert(vsrc1 <= 4);
-
-        switch (vsrc1) {
-        case 4:
-            arg3 = GET_REGISTER(vdst+3);
-            /* fall through */
-        case 3:
-            arg2 = GET_REGISTER(vdst+2);
-            /* fall through */
-        case 2:
-            arg1 = GET_REGISTER(vdst+1);
-            /* fall through */
-        case 1:
-            arg0 = GET_REGISTER(vdst+0);
-            /* fall through */
-        default:        // case 0
-            ;
-        }
-
-#if INTERP_TYPE == INTERP_DBG
-        if (!dvmPerformInlineOp4Dbg(arg0, arg1, arg2, arg3, &retval, ref))
-            GOTO_exceptionThrown();
-#else
-        if (!dvmPerformInlineOp4Std(arg0, arg1, arg2, arg3, &retval, ref))
-            GOTO_exceptionThrown();
-#endif
-    }
-    FINISH(3);
-OP_END
-
 /* File: c/OP_IPUT_OBJECT_VOLATILE.c */
 HANDLE_IPUT_X(OP_IPUT_OBJECT_VOLATILE,  "-object-volatile", ObjectVolatile, _AS_OBJECT)
 OP_END
@@ -1320,8 +1243,6 @@
 HANDLE_SPUT_X(OP_SPUT_OBJECT_VOLATILE,  "-object-volatile", ObjectVolatile, _AS_OBJECT)
 OP_END
 
-=======
->>>>>>> aa63a6a6
 /* File: c/gotoTargets.c */
 /*
  * C footer.  This has some common code shared by the various targets.
