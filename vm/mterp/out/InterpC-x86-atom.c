/*
 * This file was generated automatically by gen-mterp.py for 'x86-atom'.
 *
 * --> DO NOT EDIT <--
 */

/* File: c/header.c */
/*
 * Copyright (C) 2008 The Android Open Source Project
 *
 * Licensed under the Apache License, Version 2.0 (the "License");
 * you may not use this file except in compliance with the License.
 * You may obtain a copy of the License at
 *
 *      http://www.apache.org/licenses/LICENSE-2.0
 *
 * Unless required by applicable law or agreed to in writing, software
 * distributed under the License is distributed on an "AS IS" BASIS,
 * WITHOUT WARRANTIES OR CONDITIONS OF ANY KIND, either express or implied.
 * See the License for the specific language governing permissions and
 * limitations under the License.
 */

/* common includes */
#include "Dalvik.h"
#include "interp/InterpDefs.h"
#include "mterp/Mterp.h"
#include <math.h>                   // needed for fmod, fmodf
#include "mterp/common/FindInterface.h"

/*
 * Configuration defines.  These affect the C implementations, i.e. the
 * portable interpreter(s) and C stubs.
 *
 * Some defines are controlled by the Makefile, e.g.:
 *   WITH_INSTR_CHECKS
 *   WITH_TRACKREF_CHECKS
 *   EASY_GDB
 *   NDEBUG
 *
 * If THREADED_INTERP is not defined, we use a classic "while true / switch"
 * interpreter.  If it is defined, then the tail end of each instruction
 * handler fetches the next instruction and jumps directly to the handler.
 * This increases the size of the "Std" interpreter by about 10%, but
 * provides a speedup of about the same magnitude.
 *
 * There's a "hybrid" approach that uses a goto table instead of a switch
 * statement, avoiding the "is the opcode in range" tests required for switch.
 * The performance is close to the threaded version, and without the 10%
 * size increase, but the benchmark results are off enough that it's not
 * worth adding as a third option.
 */
#define THREADED_INTERP             /* threaded vs. while-loop interpreter */

#ifdef WITH_INSTR_CHECKS            /* instruction-level paranoia (slow!) */
# define CHECK_BRANCH_OFFSETS
# define CHECK_REGISTER_INDICES
#endif

/*
 * Some architectures require 64-bit alignment for access to 64-bit data
 * types.  We can't just use pointers to copy 64-bit values out of our
 * interpreted register set, because gcc may assume the pointer target is
 * aligned and generate invalid code.
 *
 * There are two common approaches:
 *  (1) Use a union that defines a 32-bit pair and a 64-bit value.
 *  (2) Call memcpy().
 *
 * Depending upon what compiler you're using and what options are specified,
 * one may be faster than the other.  For example, the compiler might
 * convert a memcpy() of 8 bytes into a series of instructions and omit
 * the call.  The union version could cause some strange side-effects,
 * e.g. for a while ARM gcc thought it needed separate storage for each
 * inlined instance, and generated instructions to zero out ~700 bytes of
 * stack space at the top of the interpreter.
 *
 * The default is to use memcpy().  The current gcc for ARM seems to do
 * better with the union.
 */
#if defined(__ARM_EABI__)
# define NO_UNALIGN_64__UNION
#endif


//#define LOG_INSTR                   /* verbose debugging */
/* set and adjust ANDROID_LOG_TAGS='*:i jdwp:i dalvikvm:i dalvikvmi:i' */

/*
 * Keep a tally of accesses to fields.  Currently only works if full DEX
 * optimization is disabled.
 */
#ifdef PROFILE_FIELD_ACCESS
# define UPDATE_FIELD_GET(_field) { (_field)->gets++; }
# define UPDATE_FIELD_PUT(_field) { (_field)->puts++; }
#else
# define UPDATE_FIELD_GET(_field) ((void)0)
# define UPDATE_FIELD_PUT(_field) ((void)0)
#endif

/*
 * Export another copy of the PC on every instruction; this is largely
 * redundant with EXPORT_PC and the debugger code.  This value can be
 * compared against what we have stored on the stack with EXPORT_PC to
 * help ensure that we aren't missing any export calls.
 */
#if WITH_EXTRA_GC_CHECKS > 1
# define EXPORT_EXTRA_PC() (self->currentPc2 = pc)
#else
# define EXPORT_EXTRA_PC()
#endif

/*
 * Adjust the program counter.  "_offset" is a signed int, in 16-bit units.
 *
 * Assumes the existence of "const u2* pc" and "const u2* curMethod->insns".
 *
 * We don't advance the program counter until we finish an instruction or
 * branch, because we do want to have to unroll the PC if there's an
 * exception.
 */
#ifdef CHECK_BRANCH_OFFSETS
# define ADJUST_PC(_offset) do {                                            \
        int myoff = _offset;        /* deref only once */                   \
        if (pc + myoff < curMethod->insns ||                                \
            pc + myoff >= curMethod->insns + dvmGetMethodInsnsSize(curMethod)) \
        {                                                                   \
            char* desc;                                                     \
            desc = dexProtoCopyMethodDescriptor(&curMethod->prototype);     \
            LOGE("Invalid branch %d at 0x%04x in %s.%s %s\n",               \
                myoff, (int) (pc - curMethod->insns),                       \
                curMethod->clazz->descriptor, curMethod->name, desc);       \
            free(desc);                                                     \
            dvmAbort();                                                     \
        }                                                                   \
        pc += myoff;                                                        \
        EXPORT_EXTRA_PC();                                                  \
    } while (false)
#else
# define ADJUST_PC(_offset) do {                                            \
        pc += _offset;                                                      \
        EXPORT_EXTRA_PC();                                                  \
    } while (false)
#endif

/*
 * If enabled, log instructions as we execute them.
 */
#ifdef LOG_INSTR
# define ILOGD(...) ILOG(LOG_DEBUG, __VA_ARGS__)
# define ILOGV(...) ILOG(LOG_VERBOSE, __VA_ARGS__)
# define ILOG(_level, ...) do {                                             \
        char debugStrBuf[128];                                              \
        snprintf(debugStrBuf, sizeof(debugStrBuf), __VA_ARGS__);            \
        if (curMethod != NULL)                                                 \
            LOG(_level, LOG_TAG"i", "%-2d|%04x%s\n",                        \
                self->threadId, (int)(pc - curMethod->insns), debugStrBuf); \
        else                                                                \
            LOG(_level, LOG_TAG"i", "%-2d|####%s\n",                        \
                self->threadId, debugStrBuf);                               \
    } while(false)
void dvmDumpRegs(const Method* method, const u4* framePtr, bool inOnly);
# define DUMP_REGS(_meth, _frame, _inOnly) dvmDumpRegs(_meth, _frame, _inOnly)
static const char kSpacing[] = "            ";
#else
# define ILOGD(...) ((void)0)
# define ILOGV(...) ((void)0)
# define DUMP_REGS(_meth, _frame, _inOnly) ((void)0)
#endif

/* get a long from an array of u4 */
static inline s8 getLongFromArray(const u4* ptr, int idx)
{
#if defined(NO_UNALIGN_64__UNION)
    union { s8 ll; u4 parts[2]; } conv;

    ptr += idx;
    conv.parts[0] = ptr[0];
    conv.parts[1] = ptr[1];
    return conv.ll;
#else
    s8 val;
    memcpy(&val, &ptr[idx], 8);
    return val;
#endif
}

/* store a long into an array of u4 */
static inline void putLongToArray(u4* ptr, int idx, s8 val)
{
#if defined(NO_UNALIGN_64__UNION)
    union { s8 ll; u4 parts[2]; } conv;

    ptr += idx;
    conv.ll = val;
    ptr[0] = conv.parts[0];
    ptr[1] = conv.parts[1];
#else
    memcpy(&ptr[idx], &val, 8);
#endif
}

/* get a double from an array of u4 */
static inline double getDoubleFromArray(const u4* ptr, int idx)
{
#if defined(NO_UNALIGN_64__UNION)
    union { double d; u4 parts[2]; } conv;

    ptr += idx;
    conv.parts[0] = ptr[0];
    conv.parts[1] = ptr[1];
    return conv.d;
#else
    double dval;
    memcpy(&dval, &ptr[idx], 8);
    return dval;
#endif
}

/* store a double into an array of u4 */
static inline void putDoubleToArray(u4* ptr, int idx, double dval)
{
#if defined(NO_UNALIGN_64__UNION)
    union { double d; u4 parts[2]; } conv;

    ptr += idx;
    conv.d = dval;
    ptr[0] = conv.parts[0];
    ptr[1] = conv.parts[1];
#else
    memcpy(&ptr[idx], &dval, 8);
#endif
}

/*
 * If enabled, validate the register number on every access.  Otherwise,
 * just do an array access.
 *
 * Assumes the existence of "u4* fp".
 *
 * "_idx" may be referenced more than once.
 */
#ifdef CHECK_REGISTER_INDICES
# define GET_REGISTER(_idx) \
    ( (_idx) < curMethod->registersSize ? \
        (fp[(_idx)]) : (assert(!"bad reg"),1969) )
# define SET_REGISTER(_idx, _val) \
    ( (_idx) < curMethod->registersSize ? \
        (fp[(_idx)] = (u4)(_val)) : (assert(!"bad reg"),1969) )
# define GET_REGISTER_AS_OBJECT(_idx)       ((Object *)GET_REGISTER(_idx))
# define SET_REGISTER_AS_OBJECT(_idx, _val) SET_REGISTER(_idx, (s4)_val)
# define GET_REGISTER_INT(_idx) ((s4) GET_REGISTER(_idx))
# define SET_REGISTER_INT(_idx, _val) SET_REGISTER(_idx, (s4)_val)
# define GET_REGISTER_WIDE(_idx) \
    ( (_idx) < curMethod->registersSize-1 ? \
        getLongFromArray(fp, (_idx)) : (assert(!"bad reg"),1969) )
# define SET_REGISTER_WIDE(_idx, _val) \
    ( (_idx) < curMethod->registersSize-1 ? \
        putLongToArray(fp, (_idx), (_val)) : (assert(!"bad reg"),1969) )
# define GET_REGISTER_FLOAT(_idx) \
    ( (_idx) < curMethod->registersSize ? \
        (*((float*) &fp[(_idx)])) : (assert(!"bad reg"),1969.0f) )
# define SET_REGISTER_FLOAT(_idx, _val) \
    ( (_idx) < curMethod->registersSize ? \
        (*((float*) &fp[(_idx)]) = (_val)) : (assert(!"bad reg"),1969.0f) )
# define GET_REGISTER_DOUBLE(_idx) \
    ( (_idx) < curMethod->registersSize-1 ? \
        getDoubleFromArray(fp, (_idx)) : (assert(!"bad reg"),1969.0) )
# define SET_REGISTER_DOUBLE(_idx, _val) \
    ( (_idx) < curMethod->registersSize-1 ? \
        putDoubleToArray(fp, (_idx), (_val)) : (assert(!"bad reg"),1969.0) )
#else
# define GET_REGISTER(_idx)                 (fp[(_idx)])
# define SET_REGISTER(_idx, _val)           (fp[(_idx)] = (_val))
# define GET_REGISTER_AS_OBJECT(_idx)       ((Object*) fp[(_idx)])
# define SET_REGISTER_AS_OBJECT(_idx, _val) (fp[(_idx)] = (u4)(_val))
# define GET_REGISTER_INT(_idx)             ((s4)GET_REGISTER(_idx))
# define SET_REGISTER_INT(_idx, _val)       SET_REGISTER(_idx, (s4)_val)
# define GET_REGISTER_WIDE(_idx)            getLongFromArray(fp, (_idx))
# define SET_REGISTER_WIDE(_idx, _val)      putLongToArray(fp, (_idx), (_val))
# define GET_REGISTER_FLOAT(_idx)           (*((float*) &fp[(_idx)]))
# define SET_REGISTER_FLOAT(_idx, _val)     (*((float*) &fp[(_idx)]) = (_val))
# define GET_REGISTER_DOUBLE(_idx)          getDoubleFromArray(fp, (_idx))
# define SET_REGISTER_DOUBLE(_idx, _val)    putDoubleToArray(fp, (_idx), (_val))
#endif

/*
 * Get 16 bits from the specified offset of the program counter.  We always
 * want to load 16 bits at a time from the instruction stream -- it's more
 * efficient than 8 and won't have the alignment problems that 32 might.
 *
 * Assumes existence of "const u2* pc".
 */
#define FETCH(_offset)     (pc[(_offset)])

/*
 * Extract instruction byte from 16-bit fetch (_inst is a u2).
 */
#define INST_INST(_inst)    ((_inst) & 0xff)

/*
 * Replace the opcode (used when handling breakpoints).  _opcode is a u1.
 */
#define INST_REPLACE_OP(_inst, _opcode) (((_inst) & 0xff00) | _opcode)

/*
 * Extract the "vA, vB" 4-bit registers from the instruction word (_inst is u2).
 */
#define INST_A(_inst)       (((_inst) >> 8) & 0x0f)
#define INST_B(_inst)       ((_inst) >> 12)

/*
 * Get the 8-bit "vAA" 8-bit register index from the instruction word.
 * (_inst is u2)
 */
#define INST_AA(_inst)      ((_inst) >> 8)

/*
 * The current PC must be available to Throwable constructors, e.g.
 * those created by the various exception throw routines, so that the
 * exception stack trace can be generated correctly.  If we don't do this,
 * the offset within the current method won't be shown correctly.  See the
 * notes in Exception.c.
 *
 * This is also used to determine the address for precise GC.
 *
 * Assumes existence of "u4* fp" and "const u2* pc".
 */
#define EXPORT_PC()         (SAVEAREA_FROM_FP(fp)->xtra.currentPc = pc)

/*
 * Determine if we need to switch to a different interpreter.  "_current"
 * is either INTERP_STD or INTERP_DBG.  It should be fixed for a given
 * interpreter generation file, which should remove the outer conditional
 * from the following.
 *
 * If we're building without debug and profiling support, we never switch.
 */
#if defined(WITH_JIT)
# define NEED_INTERP_SWITCH(_current) (                                     \
    (_current == INTERP_STD) ?                                              \
        dvmJitDebuggerOrProfilerActive() : !dvmJitDebuggerOrProfilerActive() )
#else
# define NEED_INTERP_SWITCH(_current) (                                     \
    (_current == INTERP_STD) ?                                              \
        dvmDebuggerOrProfilerActive() : !dvmDebuggerOrProfilerActive() )
#endif

/*
 * Check to see if "obj" is NULL.  If so, throw an exception.  Assumes the
 * pc has already been exported to the stack.
 *
 * Perform additional checks on debug builds.
 *
 * Use this to check for NULL when the instruction handler calls into
 * something that could throw an exception (so we have already called
 * EXPORT_PC at the top).
 */
static inline bool checkForNull(Object* obj)
{
    if (obj == NULL) {
        dvmThrowNullPointerException(NULL);
        return false;
    }
#ifdef WITH_EXTRA_OBJECT_VALIDATION
    if (!dvmIsValidObject(obj)) {
        LOGE("Invalid object %p\n", obj);
        dvmAbort();
    }
#endif
#ifndef NDEBUG
    if (obj->clazz == NULL || ((u4) obj->clazz) <= 65536) {
        /* probable heap corruption */
        LOGE("Invalid object class %p (in %p)\n", obj->clazz, obj);
        dvmAbort();
    }
#endif
    return true;
}

/*
 * Check to see if "obj" is NULL.  If so, export the PC into the stack
 * frame and throw an exception.
 *
 * Perform additional checks on debug builds.
 *
 * Use this to check for NULL when the instruction handler doesn't do
 * anything else that can throw an exception.
 */
static inline bool checkForNullExportPC(Object* obj, u4* fp, const u2* pc)
{
    if (obj == NULL) {
        EXPORT_PC();
        dvmThrowNullPointerException(NULL);
        return false;
    }
#ifdef WITH_EXTRA_OBJECT_VALIDATION
    if (!dvmIsValidObject(obj)) {
        LOGE("Invalid object %p\n", obj);
        dvmAbort();
    }
#endif
#ifndef NDEBUG
    if (obj->clazz == NULL || ((u4) obj->clazz) <= 65536) {
        /* probable heap corruption */
        LOGE("Invalid object class %p (in %p)\n", obj->clazz, obj);
        dvmAbort();
    }
#endif
    return true;
}

/* File: cstubs/stubdefs.c */
/* this is a standard (no debug support) interpreter */
#define INTERP_TYPE INTERP_STD
#define CHECK_DEBUG_AND_PROF() ((void)0)
# define CHECK_TRACKED_REFS() ((void)0)
#define CHECK_JIT_BOOL() (false)
#define CHECK_JIT_VOID()
#define END_JIT_TSELECT() ((void)0)

/*
 * In the C mterp stubs, "goto" is a function call followed immediately
 * by a return.
 */

#define GOTO_TARGET_DECL(_target, ...)                                      \
    void dvmMterp_##_target(Thread* self, ## __VA_ARGS__);

/* (void)xxx to quiet unused variable compiler warnings. */
#define GOTO_TARGET(_target, ...)                                           \
    void dvmMterp_##_target(Thread* self, ## __VA_ARGS__) {                 \
        u2 ref, vsrc1, vsrc2, vdst;                                         \
        u2 inst = FETCH(0);                                                 \
        const Method* methodToCall;                                         \
        StackSaveArea* debugSaveArea;                                       \
        (void)ref; (void)vsrc1; (void)vsrc2; (void)vdst; (void)inst;        \
        (void)methodToCall; (void)debugSaveArea;

#define GOTO_TARGET_END }

/*
 * Redefine what used to be local variable accesses into Thread struct
 * references.  (These are undefined down in "footer.c".)
 */
#define retval                  self->retval
#define pc                      self->interpSave.pc
#define fp                      self->interpSave.fp
#define curMethod               self->interpSave.method
#define methodClassDex          self->interpSave.methodClassDex
#define debugTrackedRefStart    self->interpSave.debugTrackedRefStart

/* ugh */
#define STUB_HACK(x) x


/*
 * Opcode handler framing macros.  Here, each opcode is a separate function
 * that takes a "self" argument and returns void.  We can't declare
 * these "static" because they may be called from an assembly stub.
 * (void)xxx to quiet unused variable compiler warnings.
 */
#define HANDLE_OPCODE(_op)                                                  \
    void dvmMterp_##_op(Thread* self) {                                     \
        u2 ref, vsrc1, vsrc2, vdst;                                         \
        u2 inst = FETCH(0);                                                 \
        (void)ref; (void)vsrc1; (void)vsrc2; (void)vdst; (void)inst;

#define OP_END }

/*
 * Like the "portable" FINISH, but don't reload "inst", and return to caller
 * when done.
 */
#define FINISH(_offset) {                                                   \
        ADJUST_PC(_offset);                                                 \
        CHECK_DEBUG_AND_PROF();                                             \
        CHECK_TRACKED_REFS();                                               \
        return;                                                             \
    }


/*
 * The "goto label" statements turn into function calls followed by
 * return statements.  Some of the functions take arguments, which in the
 * portable interpreter are handled by assigning values to globals.
 */

#define GOTO_exceptionThrown()                                              \
    do {                                                                    \
        dvmMterp_exceptionThrown(self);                                     \
        return;                                                             \
    } while(false)

#define GOTO_returnFromMethod()                                             \
    do {                                                                    \
        dvmMterp_returnFromMethod(self);                                    \
        return;                                                             \
    } while(false)

#define GOTO_invoke(_target, _methodCallRange, _jumboFormat)                \
    do {                                                                    \
        dvmMterp_##_target(self, _methodCallRange, _jumboFormat);           \
        return;                                                             \
    } while(false)

#define GOTO_invokeMethod(_methodCallRange, _methodToCall, _vsrc1, _vdst)   \
    do {                                                                    \
        dvmMterp_invokeMethod(self, _methodCallRange, _methodToCall,        \
            _vsrc1, _vdst);                                                 \
        return;                                                             \
    } while(false)

/*
 * As a special case, "goto bail" turns into a longjmp.  Use "bail_switch"
 * if we need to switch to the other interpreter upon our return.
 */
#define GOTO_bail()                                                         \
    dvmMterpStdBail(self, false);
#define GOTO_bail_switch()                                                  \
    dvmMterpStdBail(self, true);

/*
 * Periodically check for thread suspension.
 *
 * While we're at it, see if a debugger has attached or the profiler has
 * started.  If so, switch to a different "goto" table.
 */
#define PERIODIC_CHECKS(_entryPoint, _pcadj) {                              \
        if (dvmCheckSuspendQuick(self)) {                                   \
            EXPORT_PC();  /* need for precise GC */                         \
            dvmCheckSuspendPending(self);                                   \
        }                                                                   \
        if (NEED_INTERP_SWITCH(INTERP_TYPE)) {                              \
            ADJUST_PC(_pcadj);                                              \
            self->entryPoint = _entryPoint;                                 \
            LOGVV("threadid=%d: switch to STD ep=%d adj=%d\n",              \
                self->threadId, (_entryPoint), (_pcadj));                   \
            GOTO_bail_switch();                                             \
        }                                                                   \
    }

/* File: c/opcommon.c */
/* forward declarations of goto targets */
GOTO_TARGET_DECL(filledNewArray, bool methodCallRange, bool jumboFormat);
GOTO_TARGET_DECL(invokeVirtual, bool methodCallRange, bool jumboFormat);
GOTO_TARGET_DECL(invokeSuper, bool methodCallRange, bool jumboFormat);
GOTO_TARGET_DECL(invokeInterface, bool methodCallRange, bool jumboFormat);
GOTO_TARGET_DECL(invokeDirect, bool methodCallRange, bool jumboFormat);
GOTO_TARGET_DECL(invokeStatic, bool methodCallRange, bool jumboFormat);
GOTO_TARGET_DECL(invokeVirtualQuick, bool methodCallRange, bool jumboFormat);
GOTO_TARGET_DECL(invokeSuperQuick, bool methodCallRange, bool jumboFormat);
GOTO_TARGET_DECL(invokeMethod, bool methodCallRange, const Method* methodToCall,
    u2 count, u2 regs);
GOTO_TARGET_DECL(returnFromMethod);
GOTO_TARGET_DECL(exceptionThrown);

/*
 * ===========================================================================
 *
 * What follows are opcode definitions shared between multiple opcodes with
 * minor substitutions handled by the C pre-processor.  These should probably
 * use the mterp substitution mechanism instead, with the code here moved
 * into common fragment files (like the asm "binop.S"), although it's hard
 * to give up the C preprocessor in favor of the much simpler text subst.
 *
 * ===========================================================================
 */

#define HANDLE_NUMCONV(_opcode, _opname, _fromtype, _totype)                \
    HANDLE_OPCODE(_opcode /*vA, vB*/)                                       \
        vdst = INST_A(inst);                                                \
        vsrc1 = INST_B(inst);                                               \
        ILOGV("|%s v%d,v%d", (_opname), vdst, vsrc1);                       \
        SET_REGISTER##_totype(vdst,                                         \
            GET_REGISTER##_fromtype(vsrc1));                                \
        FINISH(1);

#define HANDLE_FLOAT_TO_INT(_opcode, _opname, _fromvtype, _fromrtype,       \
        _tovtype, _tortype)                                                 \
    HANDLE_OPCODE(_opcode /*vA, vB*/)                                       \
    {                                                                       \
        /* spec defines specific handling for +/- inf and NaN values */     \
        _fromvtype val;                                                     \
        _tovtype intMin, intMax, result;                                    \
        vdst = INST_A(inst);                                                \
        vsrc1 = INST_B(inst);                                               \
        ILOGV("|%s v%d,v%d", (_opname), vdst, vsrc1);                       \
        val = GET_REGISTER##_fromrtype(vsrc1);                              \
        intMin = (_tovtype) 1 << (sizeof(_tovtype) * 8 -1);                 \
        intMax = ~intMin;                                                   \
        result = (_tovtype) val;                                            \
        if (val >= intMax)          /* +inf */                              \
            result = intMax;                                                \
        else if (val <= intMin)     /* -inf */                              \
            result = intMin;                                                \
        else if (val != val)        /* NaN */                               \
            result = 0;                                                     \
        else                                                                \
            result = (_tovtype) val;                                        \
        SET_REGISTER##_tortype(vdst, result);                               \
    }                                                                       \
    FINISH(1);

#define HANDLE_INT_TO_SMALL(_opcode, _opname, _type)                        \
    HANDLE_OPCODE(_opcode /*vA, vB*/)                                       \
        vdst = INST_A(inst);                                                \
        vsrc1 = INST_B(inst);                                               \
        ILOGV("|int-to-%s v%d,v%d", (_opname), vdst, vsrc1);                \
        SET_REGISTER(vdst, (_type) GET_REGISTER(vsrc1));                    \
        FINISH(1);

/* NOTE: the comparison result is always a signed 4-byte integer */
#define HANDLE_OP_CMPX(_opcode, _opname, _varType, _type, _nanVal)          \
    HANDLE_OPCODE(_opcode /*vAA, vBB, vCC*/)                                \
    {                                                                       \
        int result;                                                         \
        u2 regs;                                                            \
        _varType val1, val2;                                                \
        vdst = INST_AA(inst);                                               \
        regs = FETCH(1);                                                    \
        vsrc1 = regs & 0xff;                                                \
        vsrc2 = regs >> 8;                                                  \
        ILOGV("|cmp%s v%d,v%d,v%d", (_opname), vdst, vsrc1, vsrc2);         \
        val1 = GET_REGISTER##_type(vsrc1);                                  \
        val2 = GET_REGISTER##_type(vsrc2);                                  \
        if (val1 == val2)                                                   \
            result = 0;                                                     \
        else if (val1 < val2)                                               \
            result = -1;                                                    \
        else if (val1 > val2)                                               \
            result = 1;                                                     \
        else                                                                \
            result = (_nanVal);                                             \
        ILOGV("+ result=%d\n", result);                                     \
        SET_REGISTER(vdst, result);                                         \
    }                                                                       \
    FINISH(2);

#define HANDLE_OP_IF_XX(_opcode, _opname, _cmp)                             \
    HANDLE_OPCODE(_opcode /*vA, vB, +CCCC*/)                                \
        vsrc1 = INST_A(inst);                                               \
        vsrc2 = INST_B(inst);                                               \
        if ((s4) GET_REGISTER(vsrc1) _cmp (s4) GET_REGISTER(vsrc2)) {       \
            int branchOffset = (s2)FETCH(1);    /* sign-extended */         \
            ILOGV("|if-%s v%d,v%d,+0x%04x", (_opname), vsrc1, vsrc2,        \
                branchOffset);                                              \
            ILOGV("> branch taken");                                        \
            if (branchOffset < 0)                                           \
                PERIODIC_CHECKS(kInterpEntryInstr, branchOffset);           \
            FINISH(branchOffset);                                           \
        } else {                                                            \
            ILOGV("|if-%s v%d,v%d,-", (_opname), vsrc1, vsrc2);             \
            FINISH(2);                                                      \
        }

#define HANDLE_OP_IF_XXZ(_opcode, _opname, _cmp)                            \
    HANDLE_OPCODE(_opcode /*vAA, +BBBB*/)                                   \
        vsrc1 = INST_AA(inst);                                              \
        if ((s4) GET_REGISTER(vsrc1) _cmp 0) {                              \
            int branchOffset = (s2)FETCH(1);    /* sign-extended */         \
            ILOGV("|if-%s v%d,+0x%04x", (_opname), vsrc1, branchOffset);    \
            ILOGV("> branch taken");                                        \
            if (branchOffset < 0)                                           \
                PERIODIC_CHECKS(kInterpEntryInstr, branchOffset);           \
            FINISH(branchOffset);                                           \
        } else {                                                            \
            ILOGV("|if-%s v%d,-", (_opname), vsrc1);                        \
            FINISH(2);                                                      \
        }

#define HANDLE_UNOP(_opcode, _opname, _pfx, _sfx, _type)                    \
    HANDLE_OPCODE(_opcode /*vA, vB*/)                                       \
        vdst = INST_A(inst);                                                \
        vsrc1 = INST_B(inst);                                               \
        ILOGV("|%s v%d,v%d", (_opname), vdst, vsrc1);                       \
        SET_REGISTER##_type(vdst, _pfx GET_REGISTER##_type(vsrc1) _sfx);    \
        FINISH(1);

#define HANDLE_OP_X_INT(_opcode, _opname, _op, _chkdiv)                     \
    HANDLE_OPCODE(_opcode /*vAA, vBB, vCC*/)                                \
    {                                                                       \
        u2 srcRegs;                                                         \
        vdst = INST_AA(inst);                                               \
        srcRegs = FETCH(1);                                                 \
        vsrc1 = srcRegs & 0xff;                                             \
        vsrc2 = srcRegs >> 8;                                               \
        ILOGV("|%s-int v%d,v%d", (_opname), vdst, vsrc1);                   \
        if (_chkdiv != 0) {                                                 \
            s4 firstVal, secondVal, result;                                 \
            firstVal = GET_REGISTER(vsrc1);                                 \
            secondVal = GET_REGISTER(vsrc2);                                \
            if (secondVal == 0) {                                           \
                EXPORT_PC();                                                \
                dvmThrowArithmeticException("divide by zero");              \
                GOTO_exceptionThrown();                                     \
            }                                                               \
            if ((u4)firstVal == 0x80000000 && secondVal == -1) {            \
                if (_chkdiv == 1)                                           \
                    result = firstVal;  /* division */                      \
                else                                                        \
                    result = 0;         /* remainder */                     \
            } else {                                                        \
                result = firstVal _op secondVal;                            \
            }                                                               \
            SET_REGISTER(vdst, result);                                     \
        } else {                                                            \
            /* non-div/rem case */                                          \
            SET_REGISTER(vdst,                                              \
                (s4) GET_REGISTER(vsrc1) _op (s4) GET_REGISTER(vsrc2));     \
        }                                                                   \
    }                                                                       \
    FINISH(2);

#define HANDLE_OP_SHX_INT(_opcode, _opname, _cast, _op)                     \
    HANDLE_OPCODE(_opcode /*vAA, vBB, vCC*/)                                \
    {                                                                       \
        u2 srcRegs;                                                         \
        vdst = INST_AA(inst);                                               \
        srcRegs = FETCH(1);                                                 \
        vsrc1 = srcRegs & 0xff;                                             \
        vsrc2 = srcRegs >> 8;                                               \
        ILOGV("|%s-int v%d,v%d", (_opname), vdst, vsrc1);                   \
        SET_REGISTER(vdst,                                                  \
            _cast GET_REGISTER(vsrc1) _op (GET_REGISTER(vsrc2) & 0x1f));    \
    }                                                                       \
    FINISH(2);

#define HANDLE_OP_X_INT_LIT16(_opcode, _opname, _op, _chkdiv)               \
    HANDLE_OPCODE(_opcode /*vA, vB, #+CCCC*/)                               \
        vdst = INST_A(inst);                                                \
        vsrc1 = INST_B(inst);                                               \
        vsrc2 = FETCH(1);                                                   \
        ILOGV("|%s-int/lit16 v%d,v%d,#+0x%04x",                             \
            (_opname), vdst, vsrc1, vsrc2);                                 \
        if (_chkdiv != 0) {                                                 \
            s4 firstVal, result;                                            \
            firstVal = GET_REGISTER(vsrc1);                                 \
            if ((s2) vsrc2 == 0) {                                          \
                EXPORT_PC();                                                \
                dvmThrowArithmeticException("divide by zero");              \
                GOTO_exceptionThrown();                                     \
            }                                                               \
            if ((u4)firstVal == 0x80000000 && ((s2) vsrc2) == -1) {         \
                /* won't generate /lit16 instr for this; check anyway */    \
                if (_chkdiv == 1)                                           \
                    result = firstVal;  /* division */                      \
                else                                                        \
                    result = 0;         /* remainder */                     \
            } else {                                                        \
                result = firstVal _op (s2) vsrc2;                           \
            }                                                               \
            SET_REGISTER(vdst, result);                                     \
        } else {                                                            \
            /* non-div/rem case */                                          \
            SET_REGISTER(vdst, GET_REGISTER(vsrc1) _op (s2) vsrc2);         \
        }                                                                   \
        FINISH(2);

#define HANDLE_OP_X_INT_LIT8(_opcode, _opname, _op, _chkdiv)                \
    HANDLE_OPCODE(_opcode /*vAA, vBB, #+CC*/)                               \
    {                                                                       \
        u2 litInfo;                                                         \
        vdst = INST_AA(inst);                                               \
        litInfo = FETCH(1);                                                 \
        vsrc1 = litInfo & 0xff;                                             \
        vsrc2 = litInfo >> 8;       /* constant */                          \
        ILOGV("|%s-int/lit8 v%d,v%d,#+0x%02x",                              \
            (_opname), vdst, vsrc1, vsrc2);                                 \
        if (_chkdiv != 0) {                                                 \
            s4 firstVal, result;                                            \
            firstVal = GET_REGISTER(vsrc1);                                 \
            if ((s1) vsrc2 == 0) {                                          \
                EXPORT_PC();                                                \
                dvmThrowArithmeticException("divide by zero");              \
                GOTO_exceptionThrown();                                     \
            }                                                               \
            if ((u4)firstVal == 0x80000000 && ((s1) vsrc2) == -1) {         \
                if (_chkdiv == 1)                                           \
                    result = firstVal;  /* division */                      \
                else                                                        \
                    result = 0;         /* remainder */                     \
            } else {                                                        \
                result = firstVal _op ((s1) vsrc2);                         \
            }                                                               \
            SET_REGISTER(vdst, result);                                     \
        } else {                                                            \
            SET_REGISTER(vdst,                                              \
                (s4) GET_REGISTER(vsrc1) _op (s1) vsrc2);                   \
        }                                                                   \
    }                                                                       \
    FINISH(2);

#define HANDLE_OP_SHX_INT_LIT8(_opcode, _opname, _cast, _op)                \
    HANDLE_OPCODE(_opcode /*vAA, vBB, #+CC*/)                               \
    {                                                                       \
        u2 litInfo;                                                         \
        vdst = INST_AA(inst);                                               \
        litInfo = FETCH(1);                                                 \
        vsrc1 = litInfo & 0xff;                                             \
        vsrc2 = litInfo >> 8;       /* constant */                          \
        ILOGV("|%s-int/lit8 v%d,v%d,#+0x%02x",                              \
            (_opname), vdst, vsrc1, vsrc2);                                 \
        SET_REGISTER(vdst,                                                  \
            _cast GET_REGISTER(vsrc1) _op (vsrc2 & 0x1f));                  \
    }                                                                       \
    FINISH(2);

#define HANDLE_OP_X_INT_2ADDR(_opcode, _opname, _op, _chkdiv)               \
    HANDLE_OPCODE(_opcode /*vA, vB*/)                                       \
        vdst = INST_A(inst);                                                \
        vsrc1 = INST_B(inst);                                               \
        ILOGV("|%s-int-2addr v%d,v%d", (_opname), vdst, vsrc1);             \
        if (_chkdiv != 0) {                                                 \
            s4 firstVal, secondVal, result;                                 \
            firstVal = GET_REGISTER(vdst);                                  \
            secondVal = GET_REGISTER(vsrc1);                                \
            if (secondVal == 0) {                                           \
                EXPORT_PC();                                                \
                dvmThrowArithmeticException("divide by zero");              \
                GOTO_exceptionThrown();                                     \
            }                                                               \
            if ((u4)firstVal == 0x80000000 && secondVal == -1) {            \
                if (_chkdiv == 1)                                           \
                    result = firstVal;  /* division */                      \
                else                                                        \
                    result = 0;         /* remainder */                     \
            } else {                                                        \
                result = firstVal _op secondVal;                            \
            }                                                               \
            SET_REGISTER(vdst, result);                                     \
        } else {                                                            \
            SET_REGISTER(vdst,                                              \
                (s4) GET_REGISTER(vdst) _op (s4) GET_REGISTER(vsrc1));      \
        }                                                                   \
        FINISH(1);

#define HANDLE_OP_SHX_INT_2ADDR(_opcode, _opname, _cast, _op)               \
    HANDLE_OPCODE(_opcode /*vA, vB*/)                                       \
        vdst = INST_A(inst);                                                \
        vsrc1 = INST_B(inst);                                               \
        ILOGV("|%s-int-2addr v%d,v%d", (_opname), vdst, vsrc1);             \
        SET_REGISTER(vdst,                                                  \
            _cast GET_REGISTER(vdst) _op (GET_REGISTER(vsrc1) & 0x1f));     \
        FINISH(1);

#define HANDLE_OP_X_LONG(_opcode, _opname, _op, _chkdiv)                    \
    HANDLE_OPCODE(_opcode /*vAA, vBB, vCC*/)                                \
    {                                                                       \
        u2 srcRegs;                                                         \
        vdst = INST_AA(inst);                                               \
        srcRegs = FETCH(1);                                                 \
        vsrc1 = srcRegs & 0xff;                                             \
        vsrc2 = srcRegs >> 8;                                               \
        ILOGV("|%s-long v%d,v%d,v%d", (_opname), vdst, vsrc1, vsrc2);       \
        if (_chkdiv != 0) {                                                 \
            s8 firstVal, secondVal, result;                                 \
            firstVal = GET_REGISTER_WIDE(vsrc1);                            \
            secondVal = GET_REGISTER_WIDE(vsrc2);                           \
            if (secondVal == 0LL) {                                         \
                EXPORT_PC();                                                \
                dvmThrowArithmeticException("divide by zero");              \
                GOTO_exceptionThrown();                                     \
            }                                                               \
            if ((u8)firstVal == 0x8000000000000000ULL &&                    \
                secondVal == -1LL)                                          \
            {                                                               \
                if (_chkdiv == 1)                                           \
                    result = firstVal;  /* division */                      \
                else                                                        \
                    result = 0;         /* remainder */                     \
            } else {                                                        \
                result = firstVal _op secondVal;                            \
            }                                                               \
            SET_REGISTER_WIDE(vdst, result);                                \
        } else {                                                            \
            SET_REGISTER_WIDE(vdst,                                         \
                (s8) GET_REGISTER_WIDE(vsrc1) _op (s8) GET_REGISTER_WIDE(vsrc2)); \
        }                                                                   \
    }                                                                       \
    FINISH(2);

#define HANDLE_OP_SHX_LONG(_opcode, _opname, _cast, _op)                    \
    HANDLE_OPCODE(_opcode /*vAA, vBB, vCC*/)                                \
    {                                                                       \
        u2 srcRegs;                                                         \
        vdst = INST_AA(inst);                                               \
        srcRegs = FETCH(1);                                                 \
        vsrc1 = srcRegs & 0xff;                                             \
        vsrc2 = srcRegs >> 8;                                               \
        ILOGV("|%s-long v%d,v%d,v%d", (_opname), vdst, vsrc1, vsrc2);       \
        SET_REGISTER_WIDE(vdst,                                             \
            _cast GET_REGISTER_WIDE(vsrc1) _op (GET_REGISTER(vsrc2) & 0x3f)); \
    }                                                                       \
    FINISH(2);

#define HANDLE_OP_X_LONG_2ADDR(_opcode, _opname, _op, _chkdiv)              \
    HANDLE_OPCODE(_opcode /*vA, vB*/)                                       \
        vdst = INST_A(inst);                                                \
        vsrc1 = INST_B(inst);                                               \
        ILOGV("|%s-long-2addr v%d,v%d", (_opname), vdst, vsrc1);            \
        if (_chkdiv != 0) {                                                 \
            s8 firstVal, secondVal, result;                                 \
            firstVal = GET_REGISTER_WIDE(vdst);                             \
            secondVal = GET_REGISTER_WIDE(vsrc1);                           \
            if (secondVal == 0LL) {                                         \
                EXPORT_PC();                                                \
                dvmThrowArithmeticException("divide by zero");              \
                GOTO_exceptionThrown();                                     \
            }                                                               \
            if ((u8)firstVal == 0x8000000000000000ULL &&                    \
                secondVal == -1LL)                                          \
            {                                                               \
                if (_chkdiv == 1)                                           \
                    result = firstVal;  /* division */                      \
                else                                                        \
                    result = 0;         /* remainder */                     \
            } else {                                                        \
                result = firstVal _op secondVal;                            \
            }                                                               \
            SET_REGISTER_WIDE(vdst, result);                                \
        } else {                                                            \
            SET_REGISTER_WIDE(vdst,                                         \
                (s8) GET_REGISTER_WIDE(vdst) _op (s8)GET_REGISTER_WIDE(vsrc1));\
        }                                                                   \
        FINISH(1);

#define HANDLE_OP_SHX_LONG_2ADDR(_opcode, _opname, _cast, _op)              \
    HANDLE_OPCODE(_opcode /*vA, vB*/)                                       \
        vdst = INST_A(inst);                                                \
        vsrc1 = INST_B(inst);                                               \
        ILOGV("|%s-long-2addr v%d,v%d", (_opname), vdst, vsrc1);            \
        SET_REGISTER_WIDE(vdst,                                             \
            _cast GET_REGISTER_WIDE(vdst) _op (GET_REGISTER(vsrc1) & 0x3f)); \
        FINISH(1);

#define HANDLE_OP_X_FLOAT(_opcode, _opname, _op)                            \
    HANDLE_OPCODE(_opcode /*vAA, vBB, vCC*/)                                \
    {                                                                       \
        u2 srcRegs;                                                         \
        vdst = INST_AA(inst);                                               \
        srcRegs = FETCH(1);                                                 \
        vsrc1 = srcRegs & 0xff;                                             \
        vsrc2 = srcRegs >> 8;                                               \
        ILOGV("|%s-float v%d,v%d,v%d", (_opname), vdst, vsrc1, vsrc2);      \
        SET_REGISTER_FLOAT(vdst,                                            \
            GET_REGISTER_FLOAT(vsrc1) _op GET_REGISTER_FLOAT(vsrc2));       \
    }                                                                       \
    FINISH(2);

#define HANDLE_OP_X_DOUBLE(_opcode, _opname, _op)                           \
    HANDLE_OPCODE(_opcode /*vAA, vBB, vCC*/)                                \
    {                                                                       \
        u2 srcRegs;                                                         \
        vdst = INST_AA(inst);                                               \
        srcRegs = FETCH(1);                                                 \
        vsrc1 = srcRegs & 0xff;                                             \
        vsrc2 = srcRegs >> 8;                                               \
        ILOGV("|%s-double v%d,v%d,v%d", (_opname), vdst, vsrc1, vsrc2);     \
        SET_REGISTER_DOUBLE(vdst,                                           \
            GET_REGISTER_DOUBLE(vsrc1) _op GET_REGISTER_DOUBLE(vsrc2));     \
    }                                                                       \
    FINISH(2);

#define HANDLE_OP_X_FLOAT_2ADDR(_opcode, _opname, _op)                      \
    HANDLE_OPCODE(_opcode /*vA, vB*/)                                       \
        vdst = INST_A(inst);                                                \
        vsrc1 = INST_B(inst);                                               \
        ILOGV("|%s-float-2addr v%d,v%d", (_opname), vdst, vsrc1);           \
        SET_REGISTER_FLOAT(vdst,                                            \
            GET_REGISTER_FLOAT(vdst) _op GET_REGISTER_FLOAT(vsrc1));        \
        FINISH(1);

#define HANDLE_OP_X_DOUBLE_2ADDR(_opcode, _opname, _op)                     \
    HANDLE_OPCODE(_opcode /*vA, vB*/)                                       \
        vdst = INST_A(inst);                                                \
        vsrc1 = INST_B(inst);                                               \
        ILOGV("|%s-double-2addr v%d,v%d", (_opname), vdst, vsrc1);          \
        SET_REGISTER_DOUBLE(vdst,                                           \
            GET_REGISTER_DOUBLE(vdst) _op GET_REGISTER_DOUBLE(vsrc1));      \
        FINISH(1);

#define HANDLE_OP_AGET(_opcode, _opname, _type, _regsize)                   \
    HANDLE_OPCODE(_opcode /*vAA, vBB, vCC*/)                                \
    {                                                                       \
        ArrayObject* arrayObj;                                              \
        u2 arrayInfo;                                                       \
        EXPORT_PC();                                                        \
        vdst = INST_AA(inst);                                               \
        arrayInfo = FETCH(1);                                               \
        vsrc1 = arrayInfo & 0xff;    /* array ptr */                        \
        vsrc2 = arrayInfo >> 8;      /* index */                            \
        ILOGV("|aget%s v%d,v%d,v%d", (_opname), vdst, vsrc1, vsrc2);        \
        arrayObj = (ArrayObject*) GET_REGISTER(vsrc1);                      \
        if (!checkForNull((Object*) arrayObj))                              \
            GOTO_exceptionThrown();                                         \
        if (GET_REGISTER(vsrc2) >= arrayObj->length) {                      \
            dvmThrowArrayIndexOutOfBoundsException(                         \
                arrayObj->length, GET_REGISTER(vsrc2));                     \
            GOTO_exceptionThrown();                                         \
        }                                                                   \
        SET_REGISTER##_regsize(vdst,                                        \
            ((_type*) arrayObj->contents)[GET_REGISTER(vsrc2)]);            \
        ILOGV("+ AGET[%d]=0x%x", GET_REGISTER(vsrc2), GET_REGISTER(vdst));  \
    }                                                                       \
    FINISH(2);

#define HANDLE_OP_APUT(_opcode, _opname, _type, _regsize)                   \
    HANDLE_OPCODE(_opcode /*vAA, vBB, vCC*/)                                \
    {                                                                       \
        ArrayObject* arrayObj;                                              \
        u2 arrayInfo;                                                       \
        EXPORT_PC();                                                        \
        vdst = INST_AA(inst);       /* AA: source value */                  \
        arrayInfo = FETCH(1);                                               \
        vsrc1 = arrayInfo & 0xff;   /* BB: array ptr */                     \
        vsrc2 = arrayInfo >> 8;     /* CC: index */                         \
        ILOGV("|aput%s v%d,v%d,v%d", (_opname), vdst, vsrc1, vsrc2);        \
        arrayObj = (ArrayObject*) GET_REGISTER(vsrc1);                      \
        if (!checkForNull((Object*) arrayObj))                              \
            GOTO_exceptionThrown();                                         \
        if (GET_REGISTER(vsrc2) >= arrayObj->length) {                      \
            dvmThrowArrayIndexOutOfBoundsException(                         \
                arrayObj->length, GET_REGISTER(vsrc2));                     \
            GOTO_exceptionThrown();                                         \
        }                                                                   \
        ILOGV("+ APUT[%d]=0x%08x", GET_REGISTER(vsrc2), GET_REGISTER(vdst));\
        ((_type*) arrayObj->contents)[GET_REGISTER(vsrc2)] =                \
            GET_REGISTER##_regsize(vdst);                                   \
    }                                                                       \
    FINISH(2);

/*
 * It's possible to get a bad value out of a field with sub-32-bit stores
 * because the -quick versions always operate on 32 bits.  Consider:
 *   short foo = -1  (sets a 32-bit register to 0xffffffff)
 *   iput-quick foo  (writes all 32 bits to the field)
 *   short bar = 1   (sets a 32-bit register to 0x00000001)
 *   iput-short      (writes the low 16 bits to the field)
 *   iget-quick foo  (reads all 32 bits from the field, yielding 0xffff0001)
 * This can only happen when optimized and non-optimized code has interleaved
 * access to the same field.  This is unlikely but possible.
 *
 * The easiest way to fix this is to always read/write 32 bits at a time.  On
 * a device with a 16-bit data bus this is sub-optimal.  (The alternative
 * approach is to have sub-int versions of iget-quick, but now we're wasting
 * Dalvik instruction space and making it less likely that handler code will
 * already be in the CPU i-cache.)
 */
#define HANDLE_IGET_X(_opcode, _opname, _ftype, _regsize)                   \
    HANDLE_OPCODE(_opcode /*vA, vB, field@CCCC*/)                           \
    {                                                                       \
        InstField* ifield;                                                  \
        Object* obj;                                                        \
        EXPORT_PC();                                                        \
        vdst = INST_A(inst);                                                \
        vsrc1 = INST_B(inst);   /* object ptr */                            \
        ref = FETCH(1);         /* field ref */                             \
        ILOGV("|iget%s v%d,v%d,field@0x%04x", (_opname), vdst, vsrc1, ref); \
        obj = (Object*) GET_REGISTER(vsrc1);                                \
        if (!checkForNull(obj))                                             \
            GOTO_exceptionThrown();                                         \
        ifield = (InstField*) dvmDexGetResolvedField(methodClassDex, ref);  \
        if (ifield == NULL) {                                               \
            ifield = dvmResolveInstField(curMethod->clazz, ref);            \
            if (ifield == NULL)                                             \
                GOTO_exceptionThrown();                                     \
        }                                                                   \
        SET_REGISTER##_regsize(vdst,                                        \
            dvmGetField##_ftype(obj, ifield->byteOffset));                  \
        ILOGV("+ IGET '%s'=0x%08llx", ifield->field.name,                   \
            (u8) GET_REGISTER##_regsize(vdst));                             \
        UPDATE_FIELD_GET(&ifield->field);                                   \
    }                                                                       \
    FINISH(2);

#define HANDLE_IGET_X_JUMBO(_opcode, _opname, _ftype, _regsize)             \
    HANDLE_OPCODE(_opcode /*vBBBB, vCCCC, class@AAAAAAAA*/)                 \
    {                                                                       \
        InstField* ifield;                                                  \
        Object* obj;                                                        \
        EXPORT_PC();                                                        \
        ref = FETCH(1) | (u4)FETCH(2) << 16;   /* field ref */              \
        vdst = FETCH(3);                                                    \
        vsrc1 = FETCH(4);                      /* object ptr */             \
        ILOGV("|iget%s/jumbo v%d,v%d,field@0x%08x",                         \
            (_opname), vdst, vsrc1, ref);                                   \
        obj = (Object*) GET_REGISTER(vsrc1);                                \
        if (!checkForNull(obj))                                             \
            GOTO_exceptionThrown();                                         \
        ifield = (InstField*) dvmDexGetResolvedField(methodClassDex, ref);  \
        if (ifield == NULL) {                                               \
            ifield = dvmResolveInstField(curMethod->clazz, ref);            \
            if (ifield == NULL)                                             \
                GOTO_exceptionThrown();                                     \
        }                                                                   \
        SET_REGISTER##_regsize(vdst,                                        \
            dvmGetField##_ftype(obj, ifield->byteOffset));                  \
        ILOGV("+ IGET '%s'=0x%08llx", ifield->field.name,                   \
            (u8) GET_REGISTER##_regsize(vdst));                             \
        UPDATE_FIELD_GET(&ifield->field);                                   \
    }                                                                       \
    FINISH(5);

#define HANDLE_IGET_X_QUICK(_opcode, _opname, _ftype, _regsize)             \
    HANDLE_OPCODE(_opcode /*vA, vB, field@CCCC*/)                           \
    {                                                                       \
        Object* obj;                                                        \
        vdst = INST_A(inst);                                                \
        vsrc1 = INST_B(inst);   /* object ptr */                            \
        ref = FETCH(1);         /* field offset */                          \
        ILOGV("|iget%s-quick v%d,v%d,field@+%u",                            \
            (_opname), vdst, vsrc1, ref);                                   \
        obj = (Object*) GET_REGISTER(vsrc1);                                \
        if (!checkForNullExportPC(obj, fp, pc))                             \
            GOTO_exceptionThrown();                                         \
        SET_REGISTER##_regsize(vdst, dvmGetField##_ftype(obj, ref));        \
        ILOGV("+ IGETQ %d=0x%08llx", ref,                                   \
            (u8) GET_REGISTER##_regsize(vdst));                             \
    }                                                                       \
    FINISH(2);

#define HANDLE_IPUT_X(_opcode, _opname, _ftype, _regsize)                   \
    HANDLE_OPCODE(_opcode /*vA, vB, field@CCCC*/)                           \
    {                                                                       \
        InstField* ifield;                                                  \
        Object* obj;                                                        \
        EXPORT_PC();                                                        \
        vdst = INST_A(inst);                                                \
        vsrc1 = INST_B(inst);   /* object ptr */                            \
        ref = FETCH(1);         /* field ref */                             \
        ILOGV("|iput%s v%d,v%d,field@0x%04x", (_opname), vdst, vsrc1, ref); \
        obj = (Object*) GET_REGISTER(vsrc1);                                \
        if (!checkForNull(obj))                                             \
            GOTO_exceptionThrown();                                         \
        ifield = (InstField*) dvmDexGetResolvedField(methodClassDex, ref);  \
        if (ifield == NULL) {                                               \
            ifield = dvmResolveInstField(curMethod->clazz, ref);            \
            if (ifield == NULL)                                             \
                GOTO_exceptionThrown();                                     \
        }                                                                   \
        dvmSetField##_ftype(obj, ifield->byteOffset,                        \
            GET_REGISTER##_regsize(vdst));                                  \
        ILOGV("+ IPUT '%s'=0x%08llx", ifield->field.name,                   \
            (u8) GET_REGISTER##_regsize(vdst));                             \
        UPDATE_FIELD_PUT(&ifield->field);                                   \
    }                                                                       \
    FINISH(2);

#define HANDLE_IPUT_X_JUMBO(_opcode, _opname, _ftype, _regsize)             \
    HANDLE_OPCODE(_opcode /*vBBBB, vCCCC, class@AAAAAAAA*/)                 \
    {                                                                       \
        InstField* ifield;                                                  \
        Object* obj;                                                        \
        EXPORT_PC();                                                        \
        ref = FETCH(1) | (u4)FETCH(2) << 16;   /* field ref */              \
        vdst = FETCH(3);                                                    \
        vsrc1 = FETCH(4);                      /* object ptr */             \
        ILOGV("|iput%s/jumbo v%d,v%d,field@0x%08x",                         \
            (_opname), vdst, vsrc1, ref);                                   \
        obj = (Object*) GET_REGISTER(vsrc1);                                \
        if (!checkForNull(obj))                                             \
            GOTO_exceptionThrown();                                         \
        ifield = (InstField*) dvmDexGetResolvedField(methodClassDex, ref);  \
        if (ifield == NULL) {                                               \
            ifield = dvmResolveInstField(curMethod->clazz, ref);            \
            if (ifield == NULL)                                             \
                GOTO_exceptionThrown();                                     \
        }                                                                   \
        dvmSetField##_ftype(obj, ifield->byteOffset,                        \
            GET_REGISTER##_regsize(vdst));                                  \
        ILOGV("+ IPUT '%s'=0x%08llx", ifield->field.name,                   \
            (u8) GET_REGISTER##_regsize(vdst));                             \
        UPDATE_FIELD_PUT(&ifield->field);                                   \
    }                                                                       \
    FINISH(5);

#define HANDLE_IPUT_X_QUICK(_opcode, _opname, _ftype, _regsize)             \
    HANDLE_OPCODE(_opcode /*vA, vB, field@CCCC*/)                           \
    {                                                                       \
        Object* obj;                                                        \
        vdst = INST_A(inst);                                                \
        vsrc1 = INST_B(inst);   /* object ptr */                            \
        ref = FETCH(1);         /* field offset */                          \
        ILOGV("|iput%s-quick v%d,v%d,field@0x%04x",                         \
            (_opname), vdst, vsrc1, ref);                                   \
        obj = (Object*) GET_REGISTER(vsrc1);                                \
        if (!checkForNullExportPC(obj, fp, pc))                             \
            GOTO_exceptionThrown();                                         \
        dvmSetField##_ftype(obj, ref, GET_REGISTER##_regsize(vdst));        \
        ILOGV("+ IPUTQ %d=0x%08llx", ref,                                   \
            (u8) GET_REGISTER##_regsize(vdst));                             \
    }                                                                       \
    FINISH(2);

/*
 * The JIT needs dvmDexGetResolvedField() to return non-null.
 * Since we use the portable interpreter to build the trace, the extra
 * checks in HANDLE_SGET_X and HANDLE_SPUT_X are not needed for mterp.
 */
#define HANDLE_SGET_X(_opcode, _opname, _ftype, _regsize)                   \
    HANDLE_OPCODE(_opcode /*vAA, field@BBBB*/)                              \
    {                                                                       \
        StaticField* sfield;                                                \
        vdst = INST_AA(inst);                                               \
        ref = FETCH(1);         /* field ref */                             \
        ILOGV("|sget%s v%d,sfield@0x%04x", (_opname), vdst, ref);           \
        sfield = (StaticField*)dvmDexGetResolvedField(methodClassDex, ref); \
        if (sfield == NULL) {                                               \
            EXPORT_PC();                                                    \
            sfield = dvmResolveStaticField(curMethod->clazz, ref);          \
            if (sfield == NULL)                                             \
                GOTO_exceptionThrown();                                     \
            if (dvmDexGetResolvedField(methodClassDex, ref) == NULL) {      \
                END_JIT_TSELECT();                                        \
            }                                                               \
        }                                                                   \
        SET_REGISTER##_regsize(vdst, dvmGetStaticField##_ftype(sfield));    \
        ILOGV("+ SGET '%s'=0x%08llx",                                       \
            sfield->field.name, (u8)GET_REGISTER##_regsize(vdst));          \
        UPDATE_FIELD_GET(&sfield->field);                                   \
    }                                                                       \
    FINISH(2);

#define HANDLE_SGET_X_JUMBO(_opcode, _opname, _ftype, _regsize)             \
    HANDLE_OPCODE(_opcode /*vBBBB, class@AAAAAAAA*/)                        \
    {                                                                       \
        StaticField* sfield;                                                \
        ref = FETCH(1) | (u4)FETCH(2) << 16;   /* field ref */              \
        vdst = FETCH(3);                                                    \
        ILOGV("|sget%s/jumbo v%d,sfield@0x%08x", (_opname), vdst, ref);     \
        sfield = (StaticField*)dvmDexGetResolvedField(methodClassDex, ref); \
        if (sfield == NULL) {                                               \
            EXPORT_PC();                                                    \
            sfield = dvmResolveStaticField(curMethod->clazz, ref);          \
            if (sfield == NULL)                                             \
                GOTO_exceptionThrown();                                     \
            if (dvmDexGetResolvedField(methodClassDex, ref) == NULL) {      \
                END_JIT_TSELECT();                                        \
            }                                                               \
        }                                                                   \
        SET_REGISTER##_regsize(vdst, dvmGetStaticField##_ftype(sfield));    \
        ILOGV("+ SGET '%s'=0x%08llx",                                       \
            sfield->field.name, (u8)GET_REGISTER##_regsize(vdst));          \
        UPDATE_FIELD_GET(&sfield->field);                                   \
    }                                                                       \
    FINISH(4);

#define HANDLE_SPUT_X(_opcode, _opname, _ftype, _regsize)                   \
    HANDLE_OPCODE(_opcode /*vAA, field@BBBB*/)                              \
    {                                                                       \
        StaticField* sfield;                                                \
        vdst = INST_AA(inst);                                               \
        ref = FETCH(1);         /* field ref */                             \
        ILOGV("|sput%s v%d,sfield@0x%04x", (_opname), vdst, ref);           \
        sfield = (StaticField*)dvmDexGetResolvedField(methodClassDex, ref); \
        if (sfield == NULL) {                                               \
            EXPORT_PC();                                                    \
            sfield = dvmResolveStaticField(curMethod->clazz, ref);          \
            if (sfield == NULL)                                             \
                GOTO_exceptionThrown();                                     \
            if (dvmDexGetResolvedField(methodClassDex, ref) == NULL) {      \
                END_JIT_TSELECT();                                        \
            }                                                               \
        }                                                                   \
        dvmSetStaticField##_ftype(sfield, GET_REGISTER##_regsize(vdst));    \
        ILOGV("+ SPUT '%s'=0x%08llx",                                       \
            sfield->field.name, (u8)GET_REGISTER##_regsize(vdst));          \
        UPDATE_FIELD_PUT(&sfield->field);                                   \
    }                                                                       \
    FINISH(2);

#define HANDLE_SPUT_X_JUMBO(_opcode, _opname, _ftype, _regsize)             \
    HANDLE_OPCODE(_opcode /*vBBBB, class@AAAAAAAA*/)                        \
    {                                                                       \
        StaticField* sfield;                                                \
        ref = FETCH(1) | (u4)FETCH(2) << 16;   /* field ref */              \
        vdst = FETCH(3);                                                    \
        ILOGV("|sput%s/jumbo v%d,sfield@0x%08x", (_opname), vdst, ref);     \
        sfield = (StaticField*)dvmDexGetResolvedField(methodClassDex, ref); \
        if (sfield == NULL) {                                               \
            EXPORT_PC();                                                    \
            sfield = dvmResolveStaticField(curMethod->clazz, ref);          \
            if (sfield == NULL)                                             \
                GOTO_exceptionThrown();                                     \
            if (dvmDexGetResolvedField(methodClassDex, ref) == NULL) {      \
                END_JIT_TSELECT();                                        \
            }                                                               \
        }                                                                   \
        dvmSetStaticField##_ftype(sfield, GET_REGISTER##_regsize(vdst));    \
        ILOGV("+ SPUT '%s'=0x%08llx",                                       \
            sfield->field.name, (u8)GET_REGISTER##_regsize(vdst));          \
        UPDATE_FIELD_PUT(&sfield->field);                                   \
    }                                                                       \
    FINISH(4);

/* File: c/OP_IGET_VOLATILE.c */
HANDLE_IGET_X(OP_IGET_VOLATILE,         "-volatile", IntVolatile, )
OP_END

/* File: c/OP_IPUT_VOLATILE.c */
HANDLE_IPUT_X(OP_IPUT_VOLATILE,         "-volatile", IntVolatile, )
OP_END

/* File: c/OP_SGET_VOLATILE.c */
HANDLE_SGET_X(OP_SGET_VOLATILE,         "-volatile", IntVolatile, )
OP_END

/* File: c/OP_SPUT_VOLATILE.c */
HANDLE_SPUT_X(OP_SPUT_VOLATILE,         "-volatile", IntVolatile, )
OP_END

/* File: c/OP_IGET_OBJECT_VOLATILE.c */
HANDLE_IGET_X(OP_IGET_OBJECT_VOLATILE,  "-object-volatile", ObjectVolatile, _AS_OBJECT)
OP_END

/* File: c/OP_IGET_WIDE_VOLATILE.c */
HANDLE_IGET_X(OP_IGET_WIDE_VOLATILE,    "-wide-volatile", LongVolatile, _WIDE)
OP_END

/* File: c/OP_IPUT_WIDE_VOLATILE.c */
HANDLE_IPUT_X(OP_IPUT_WIDE_VOLATILE,    "-wide-volatile", LongVolatile, _WIDE)
OP_END

/* File: c/OP_SGET_WIDE_VOLATILE.c */
HANDLE_SGET_X(OP_SGET_WIDE_VOLATILE,    "-wide-volatile", LongVolatile, _WIDE)
OP_END

/* File: c/OP_SPUT_WIDE_VOLATILE.c */
HANDLE_SPUT_X(OP_SPUT_WIDE_VOLATILE,    "-wide-volatile", LongVolatile, _WIDE)
OP_END

<<<<<<< HEAD
/* File: c/OP_INVOKE_OBJECT_INIT_RANGE.c */
HANDLE_OPCODE(OP_INVOKE_OBJECT_INIT_RANGE /*{vCCCC..v(CCCC+AA-1)}, meth@BBBB*/)
    {
        Object* obj;

        vsrc1 = FETCH(2);               /* reg number of "this" pointer */
        obj = GET_REGISTER_AS_OBJECT(vsrc1);

        if (!checkForNullExportPC(obj, fp, pc))
            GOTO_exceptionThrown();

        /*
         * The object should be marked "finalizable" when Object.<init>
         * completes normally.  We're going to assume it does complete
         * (by virtue of being nothing but a return-void) and set it now.
         */
        if (IS_CLASS_FLAG_SET(obj->clazz, CLASS_ISFINALIZABLE)) {
            dvmSetFinalizable(obj);
        }

#if INTERP_TYPE == INTERP_DBG
        if (!DEBUGGER_ACTIVE) {
            /* skip method invocation */
            FINISH(3);
        } else {
            /* behave like OP_INVOKE_DIRECT_RANGE */
            GOTO_invoke(invokeDirect, true, false);
        }
#else
        /* debugger can't be attached, skip method invocation */
        FINISH(3);
#endif
    }
=======
/* File: c/OP_BREAKPOINT.c */
HANDLE_OPCODE(OP_BREAKPOINT)
#if (INTERP_TYPE == INTERP_DBG)
    {
        /*
         * Restart this instruction with the original opcode.  We do
         * this by simply jumping to the handler.
         *
         * It's probably not necessary to update "inst", but we do it
         * for the sake of anything that needs to do disambiguation in a
         * common handler with INST_INST.
         *
         * The breakpoint itself is handled over in updateDebugger(),
         * because we need to detect other events (method entry, single
         * step) and report them in the same event packet, and we're not
         * yet handling those through breakpoint instructions.  By the
         * time we get here, the breakpoint has already been handled and
         * the thread resumed.
         */
        u1 originalOpcode = dvmGetOriginalOpcode(pc);
        LOGV("+++ break 0x%02x (0x%04x -> 0x%04x)\n", originalOpcode, inst,
            INST_REPLACE_OP(inst, originalOpcode));
        inst = INST_REPLACE_OP(inst, originalOpcode);
        FINISH_BKPT(originalOpcode);
    }
#else
    LOGE("Breakpoint hit in non-debug interpreter\n");
    dvmAbort();
#endif
OP_END

/* File: c/OP_EXECUTE_INLINE_RANGE.c */
HANDLE_OPCODE(OP_EXECUTE_INLINE_RANGE /*{vCCCC..v(CCCC+AA-1)}, inline@BBBB*/)
    {
        u4 arg0, arg1, arg2, arg3;
        arg0 = arg1 = arg2 = arg3 = 0;      /* placate gcc */

        EXPORT_PC();

        vsrc1 = INST_AA(inst);      /* #of args */
        ref = FETCH(1);             /* inline call "ref" */
        vdst = FETCH(2);            /* range base */
        ILOGV("|execute-inline-range args=%d @%d {regs=v%d-v%d}",
            vsrc1, ref, vdst, vdst+vsrc1-1);

        assert((vdst >> 16) == 0);  // 16-bit type -or- high 16 bits clear
        assert(vsrc1 <= 4);

        switch (vsrc1) {
        case 4:
            arg3 = GET_REGISTER(vdst+3);
            /* fall through */
        case 3:
            arg2 = GET_REGISTER(vdst+2);
            /* fall through */
        case 2:
            arg1 = GET_REGISTER(vdst+1);
            /* fall through */
        case 1:
            arg0 = GET_REGISTER(vdst+0);
            /* fall through */
        default:        // case 0
            ;
        }

#if INTERP_TYPE == INTERP_DBG
        if (!dvmPerformInlineOp4Dbg(arg0, arg1, arg2, arg3, &retval, ref))
            GOTO_exceptionThrown();
#else
        if (!dvmPerformInlineOp4Std(arg0, arg1, arg2, arg3, &retval, ref))
            GOTO_exceptionThrown();
#endif
    }
    FINISH(3);
>>>>>>> 10185db0
OP_END

/* File: c/OP_RETURN_VOID_BARRIER.c */
HANDLE_OPCODE(OP_RETURN_VOID_BARRIER /**/)
    ILOGV("|return-void");
#ifndef NDEBUG
    retval.j = 0xababababULL;   /* placate valgrind */
#endif
    ANDROID_MEMBAR_STORE();
    GOTO_returnFromMethod();
OP_END

/* File: c/OP_IPUT_OBJECT_VOLATILE.c */
HANDLE_IPUT_X(OP_IPUT_OBJECT_VOLATILE,  "-object-volatile", ObjectVolatile, _AS_OBJECT)
OP_END

/* File: c/OP_SGET_OBJECT_VOLATILE.c */
HANDLE_SGET_X(OP_SGET_OBJECT_VOLATILE,  "-object-volatile", ObjectVolatile, _AS_OBJECT)
OP_END

/* File: c/OP_SPUT_OBJECT_VOLATILE.c */
HANDLE_SPUT_X(OP_SPUT_OBJECT_VOLATILE,  "-object-volatile", ObjectVolatile, _AS_OBJECT)
OP_END

/* File: c/gotoTargets.c */
/*
 * C footer.  This has some common code shared by the various targets.
 */

/*
 * Everything from here on is a "goto target".  In the basic interpreter
 * we jump into these targets and then jump directly to the handler for
 * next instruction.  Here, these are subroutines that return to the caller.
 */

GOTO_TARGET(filledNewArray, bool methodCallRange, bool jumboFormat)
    {
        ClassObject* arrayClass;
        ArrayObject* newArray;
        u4* contents;
        char typeCh;
        int i;
        u4 arg5;

        EXPORT_PC();

        if (jumboFormat) {
            ref = FETCH(1) | (u4)FETCH(2) << 16;  /* class ref */
            vsrc1 = FETCH(3);                     /* #of elements */
            vdst = FETCH(4);                      /* range base */
            arg5 = -1;                            /* silence compiler warning */
            ILOGV("|filled-new-array/jumbo args=%d @0x%08x {regs=v%d-v%d}",
                vsrc1, ref, vdst, vdst+vsrc1-1);
        } else {
            ref = FETCH(1);             /* class ref */
            vdst = FETCH(2);            /* first 4 regs -or- range base */

            if (methodCallRange) {
                vsrc1 = INST_AA(inst);  /* #of elements */
                arg5 = -1;              /* silence compiler warning */
                ILOGV("|filled-new-array-range args=%d @0x%04x {regs=v%d-v%d}",
                    vsrc1, ref, vdst, vdst+vsrc1-1);
            } else {
                arg5 = INST_A(inst);
                vsrc1 = INST_B(inst);   /* #of elements */
                ILOGV("|filled-new-array args=%d @0x%04x {regs=0x%04x %x}",
                   vsrc1, ref, vdst, arg5);
            }
        }

        /*
         * Resolve the array class.
         */
        arrayClass = dvmDexGetResolvedClass(methodClassDex, ref);
        if (arrayClass == NULL) {
            arrayClass = dvmResolveClass(curMethod->clazz, ref, false);
            if (arrayClass == NULL)
                GOTO_exceptionThrown();
        }
        /*
        if (!dvmIsArrayClass(arrayClass)) {
            dvmThrowRuntimeException(
                "filled-new-array needs array class");
            GOTO_exceptionThrown();
        }
        */
        /* verifier guarantees this is an array class */
        assert(dvmIsArrayClass(arrayClass));
        assert(dvmIsClassInitialized(arrayClass));

        /*
         * Create an array of the specified type.
         */
        LOGVV("+++ filled-new-array type is '%s'\n", arrayClass->descriptor);
        typeCh = arrayClass->descriptor[1];
        if (typeCh == 'D' || typeCh == 'J') {
            /* category 2 primitives not allowed */
            dvmThrowRuntimeException("bad filled array req");
            GOTO_exceptionThrown();
        } else if (typeCh != 'L' && typeCh != '[' && typeCh != 'I') {
            /* TODO: requires multiple "fill in" loops with different widths */
            LOGE("non-int primitives not implemented\n");
            dvmThrowInternalError(
                "filled-new-array not implemented for anything but 'int'");
            GOTO_exceptionThrown();
        }

        newArray = dvmAllocArrayByClass(arrayClass, vsrc1, ALLOC_DONT_TRACK);
        if (newArray == NULL)
            GOTO_exceptionThrown();

        /*
         * Fill in the elements.  It's legal for vsrc1 to be zero.
         */
        contents = (u4*) newArray->contents;
        if (methodCallRange) {
            for (i = 0; i < vsrc1; i++)
                contents[i] = GET_REGISTER(vdst+i);
        } else {
            assert(vsrc1 <= 5);
            if (vsrc1 == 5) {
                contents[4] = GET_REGISTER(arg5);
                vsrc1--;
            }
            for (i = 0; i < vsrc1; i++) {
                contents[i] = GET_REGISTER(vdst & 0x0f);
                vdst >>= 4;
            }
        }
        if (typeCh == 'L' || typeCh == '[') {
            dvmWriteBarrierArray(newArray, 0, newArray->length);
        }

        retval.l = newArray;
    }
    if (jumboFormat) {
        FINISH(5);
    } else {
        FINISH(3);
    }
GOTO_TARGET_END


GOTO_TARGET(invokeVirtual, bool methodCallRange, bool jumboFormat)
    {
        Method* baseMethod;
        Object* thisPtr;

        EXPORT_PC();

        if (jumboFormat) {
            ref = FETCH(1) | (u4)FETCH(2) << 16;  /* method ref */
            vsrc1 = FETCH(3);                     /* count */
            vdst = FETCH(4);                      /* first reg */
            ADJUST_PC(2);     /* advance pc partially to make returns easier */
            ILOGV("|invoke-virtual/jumbo args=%d @0x%08x {regs=v%d-v%d}",
                vsrc1, ref, vdst, vdst+vsrc1-1);
            thisPtr = (Object*) GET_REGISTER(vdst);
        } else {
            vsrc1 = INST_AA(inst);      /* AA (count) or BA (count + arg 5) */
            ref = FETCH(1);             /* method ref */
            vdst = FETCH(2);            /* 4 regs -or- first reg */

            /*
             * The object against which we are executing a method is always
             * in the first argument.
             */
            if (methodCallRange) {
                assert(vsrc1 > 0);
                ILOGV("|invoke-virtual-range args=%d @0x%04x {regs=v%d-v%d}",
                    vsrc1, ref, vdst, vdst+vsrc1-1);
                thisPtr = (Object*) GET_REGISTER(vdst);
            } else {
                assert((vsrc1>>4) > 0);
                ILOGV("|invoke-virtual args=%d @0x%04x {regs=0x%04x %x}",
                    vsrc1 >> 4, ref, vdst, vsrc1 & 0x0f);
                thisPtr = (Object*) GET_REGISTER(vdst & 0x0f);
            }
        }

        if (!checkForNull(thisPtr))
            GOTO_exceptionThrown();

        /*
         * Resolve the method.  This is the correct method for the static
         * type of the object.  We also verify access permissions here.
         */
        baseMethod = dvmDexGetResolvedMethod(methodClassDex, ref);
        if (baseMethod == NULL) {
            baseMethod = dvmResolveMethod(curMethod->clazz, ref,METHOD_VIRTUAL);
            if (baseMethod == NULL) {
                ILOGV("+ unknown method or access denied\n");
                GOTO_exceptionThrown();
            }
        }

        /*
         * Combine the object we found with the vtable offset in the
         * method.
         */
        assert(baseMethod->methodIndex < thisPtr->clazz->vtableCount);
        methodToCall = thisPtr->clazz->vtable[baseMethod->methodIndex];

#if defined(WITH_JIT) && (INTERP_TYPE == INTERP_DBG)
        callsiteClass = thisPtr->clazz;
#endif

#if 0
        if (dvmIsAbstractMethod(methodToCall)) {
            /*
             * This can happen if you create two classes, Base and Sub, where
             * Sub is a sub-class of Base.  Declare a protected abstract
             * method foo() in Base, and invoke foo() from a method in Base.
             * Base is an "abstract base class" and is never instantiated
             * directly.  Now, Override foo() in Sub, and use Sub.  This
             * Works fine unless Sub stops providing an implementation of
             * the method.
             */
            dvmThrowAbstractMethodError("abstract method not implemented");
            GOTO_exceptionThrown();
        }
#else
        assert(!dvmIsAbstractMethod(methodToCall) ||
            methodToCall->nativeFunc != NULL);
#endif

        LOGVV("+++ base=%s.%s virtual[%d]=%s.%s\n",
            baseMethod->clazz->descriptor, baseMethod->name,
            (u4) baseMethod->methodIndex,
            methodToCall->clazz->descriptor, methodToCall->name);
        assert(methodToCall != NULL);

#if 0
        if (vsrc1 != methodToCall->insSize) {
            LOGW("WRONG METHOD: base=%s.%s virtual[%d]=%s.%s\n",
                baseMethod->clazz->descriptor, baseMethod->name,
                (u4) baseMethod->methodIndex,
                methodToCall->clazz->descriptor, methodToCall->name);
            //dvmDumpClass(baseMethod->clazz);
            //dvmDumpClass(methodToCall->clazz);
            dvmDumpAllClasses(0);
        }
#endif

        GOTO_invokeMethod(methodCallRange, methodToCall, vsrc1, vdst);
    }
GOTO_TARGET_END

GOTO_TARGET(invokeSuper, bool methodCallRange, bool jumboFormat)
    {
        Method* baseMethod;
        u2 thisReg;

        EXPORT_PC();

        if (jumboFormat) {
            ref = FETCH(1) | (u4)FETCH(2) << 16;  /* method ref */
            vsrc1 = FETCH(3);                     /* count */
            vdst = FETCH(4);                      /* first reg */
            ADJUST_PC(2);     /* advance pc partially to make returns easier */
            ILOGV("|invoke-super/jumbo args=%d @0x%08x {regs=v%d-v%d}",
                vsrc1, ref, vdst, vdst+vsrc1-1);
            thisReg = vdst;
        } else {
            vsrc1 = INST_AA(inst);      /* AA (count) or BA (count + arg 5) */
            ref = FETCH(1);             /* method ref */
            vdst = FETCH(2);            /* 4 regs -or- first reg */

            if (methodCallRange) {
                ILOGV("|invoke-super-range args=%d @0x%04x {regs=v%d-v%d}",
                    vsrc1, ref, vdst, vdst+vsrc1-1);
                thisReg = vdst;
            } else {
                ILOGV("|invoke-super args=%d @0x%04x {regs=0x%04x %x}",
                    vsrc1 >> 4, ref, vdst, vsrc1 & 0x0f);
                thisReg = vdst & 0x0f;
            }
        }

        /* impossible in well-formed code, but we must check nevertheless */
        if (!checkForNull((Object*) GET_REGISTER(thisReg)))
            GOTO_exceptionThrown();

        /*
         * Resolve the method.  This is the correct method for the static
         * type of the object.  We also verify access permissions here.
         * The first arg to dvmResolveMethod() is just the referring class
         * (used for class loaders and such), so we don't want to pass
         * the superclass into the resolution call.
         */
        baseMethod = dvmDexGetResolvedMethod(methodClassDex, ref);
        if (baseMethod == NULL) {
            baseMethod = dvmResolveMethod(curMethod->clazz, ref,METHOD_VIRTUAL);
            if (baseMethod == NULL) {
                ILOGV("+ unknown method or access denied\n");
                GOTO_exceptionThrown();
            }
        }

        /*
         * Combine the object we found with the vtable offset in the
         * method's class.
         *
         * We're using the current method's class' superclass, not the
         * superclass of "this".  This is because we might be executing
         * in a method inherited from a superclass, and we want to run
         * in that class' superclass.
         */
        if (baseMethod->methodIndex >= curMethod->clazz->super->vtableCount) {
            /*
             * Method does not exist in the superclass.  Could happen if
             * superclass gets updated.
             */
            dvmThrowNoSuchMethodError(baseMethod->name);
            GOTO_exceptionThrown();
        }
        methodToCall = curMethod->clazz->super->vtable[baseMethod->methodIndex];
#if 0
        if (dvmIsAbstractMethod(methodToCall)) {
            dvmThrowAbstractMethodError("abstract method not implemented");
            GOTO_exceptionThrown();
        }
#else
        assert(!dvmIsAbstractMethod(methodToCall) ||
            methodToCall->nativeFunc != NULL);
#endif
        LOGVV("+++ base=%s.%s super-virtual=%s.%s\n",
            baseMethod->clazz->descriptor, baseMethod->name,
            methodToCall->clazz->descriptor, methodToCall->name);
        assert(methodToCall != NULL);

        GOTO_invokeMethod(methodCallRange, methodToCall, vsrc1, vdst);
    }
GOTO_TARGET_END

GOTO_TARGET(invokeInterface, bool methodCallRange, bool jumboFormat)
    {
        Object* thisPtr;
        ClassObject* thisClass;

        EXPORT_PC();

        if (jumboFormat) {
            ref = FETCH(1) | (u4)FETCH(2) << 16;  /* method ref */
            vsrc1 = FETCH(3);                     /* count */
            vdst = FETCH(4);                      /* first reg */
            ADJUST_PC(2);     /* advance pc partially to make returns easier */
            ILOGV("|invoke-interface/jumbo args=%d @0x%08x {regs=v%d-v%d}",
                vsrc1, ref, vdst, vdst+vsrc1-1);
            thisPtr = (Object*) GET_REGISTER(vdst);
        } else {
            vsrc1 = INST_AA(inst);      /* AA (count) or BA (count + arg 5) */
            ref = FETCH(1);             /* method ref */
            vdst = FETCH(2);            /* 4 regs -or- first reg */

            /*
             * The object against which we are executing a method is always
             * in the first argument.
             */
            if (methodCallRange) {
                assert(vsrc1 > 0);
                ILOGV("|invoke-interface-range args=%d @0x%04x {regs=v%d-v%d}",
                    vsrc1, ref, vdst, vdst+vsrc1-1);
                thisPtr = (Object*) GET_REGISTER(vdst);
            } else {
                assert((vsrc1>>4) > 0);
                ILOGV("|invoke-interface args=%d @0x%04x {regs=0x%04x %x}",
                    vsrc1 >> 4, ref, vdst, vsrc1 & 0x0f);
                thisPtr = (Object*) GET_REGISTER(vdst & 0x0f);
            }
        }

        if (!checkForNull(thisPtr))
            GOTO_exceptionThrown();

        thisClass = thisPtr->clazz;

#if defined(WITH_JIT) && (INTERP_TYPE == INTERP_DBG)
        callsiteClass = thisClass;
#endif

        /*
         * Given a class and a method index, find the Method* with the
         * actual code we want to execute.
         */
        methodToCall = dvmFindInterfaceMethodInCache(thisClass, ref, curMethod,
                        methodClassDex);
        if (methodToCall == NULL) {
            assert(dvmCheckException(self));
            GOTO_exceptionThrown();
        }

        GOTO_invokeMethod(methodCallRange, methodToCall, vsrc1, vdst);
    }
GOTO_TARGET_END

GOTO_TARGET(invokeDirect, bool methodCallRange, bool jumboFormat)
    {
        u2 thisReg;

        EXPORT_PC();

        if (jumboFormat) {
            ref = FETCH(1) | (u4)FETCH(2) << 16;  /* method ref */
            vsrc1 = FETCH(3);                     /* count */
            vdst = FETCH(4);                      /* first reg */
            ADJUST_PC(2);     /* advance pc partially to make returns easier */
            ILOGV("|invoke-direct/jumbo args=%d @0x%08x {regs=v%d-v%d}",
                vsrc1, ref, vdst, vdst+vsrc1-1);
            thisReg = vdst;
        } else {
            vsrc1 = INST_AA(inst);      /* AA (count) or BA (count + arg 5) */
            ref = FETCH(1);             /* method ref */
            vdst = FETCH(2);            /* 4 regs -or- first reg */

            if (methodCallRange) {
                ILOGV("|invoke-direct-range args=%d @0x%04x {regs=v%d-v%d}",
                    vsrc1, ref, vdst, vdst+vsrc1-1);
                thisReg = vdst;
            } else {
                ILOGV("|invoke-direct args=%d @0x%04x {regs=0x%04x %x}",
                    vsrc1 >> 4, ref, vdst, vsrc1 & 0x0f);
                thisReg = vdst & 0x0f;
            }
        }

        if (!checkForNull((Object*) GET_REGISTER(thisReg)))
            GOTO_exceptionThrown();

        methodToCall = dvmDexGetResolvedMethod(methodClassDex, ref);
        if (methodToCall == NULL) {
            methodToCall = dvmResolveMethod(curMethod->clazz, ref,
                            METHOD_DIRECT);
            if (methodToCall == NULL) {
                ILOGV("+ unknown direct method\n");     // should be impossible
                GOTO_exceptionThrown();
            }
        }
        GOTO_invokeMethod(methodCallRange, methodToCall, vsrc1, vdst);
    }
GOTO_TARGET_END

GOTO_TARGET(invokeStatic, bool methodCallRange, bool jumboFormat)
    EXPORT_PC();

    if (jumboFormat) {
        ref = FETCH(1) | (u4)FETCH(2) << 16;  /* method ref */
        vsrc1 = FETCH(3);                     /* count */
        vdst = FETCH(4);                      /* first reg */
        ADJUST_PC(2);     /* advance pc partially to make returns easier */
        ILOGV("|invoke-static/jumbo args=%d @0x%08x {regs=v%d-v%d}",
            vsrc1, ref, vdst, vdst+vsrc1-1);
    } else {
        vsrc1 = INST_AA(inst);      /* AA (count) or BA (count + arg 5) */
        ref = FETCH(1);             /* method ref */
        vdst = FETCH(2);            /* 4 regs -or- first reg */

        if (methodCallRange)
            ILOGV("|invoke-static-range args=%d @0x%04x {regs=v%d-v%d}",
                vsrc1, ref, vdst, vdst+vsrc1-1);
        else
            ILOGV("|invoke-static args=%d @0x%04x {regs=0x%04x %x}",
                vsrc1 >> 4, ref, vdst, vsrc1 & 0x0f);
    }

    methodToCall = dvmDexGetResolvedMethod(methodClassDex, ref);
    if (methodToCall == NULL) {
        methodToCall = dvmResolveMethod(curMethod->clazz, ref, METHOD_STATIC);
        if (methodToCall == NULL) {
            ILOGV("+ unknown method\n");
            GOTO_exceptionThrown();
        }

        /*
         * The JIT needs dvmDexGetResolvedMethod() to return non-null.
         * Since we use the portable interpreter to build the trace, this extra
         * check is not needed for mterp.
         */
        if (dvmDexGetResolvedMethod(methodClassDex, ref) == NULL) {
            /* Class initialization is still ongoing */
            END_JIT_TSELECT();
        }
    }
    GOTO_invokeMethod(methodCallRange, methodToCall, vsrc1, vdst);
GOTO_TARGET_END

GOTO_TARGET(invokeVirtualQuick, bool methodCallRange, bool jumboFormat)
    {
        Object* thisPtr;

        EXPORT_PC();

        vsrc1 = INST_AA(inst);      /* AA (count) or BA (count + arg 5) */
        ref = FETCH(1);             /* vtable index */
        vdst = FETCH(2);            /* 4 regs -or- first reg */

        /*
         * The object against which we are executing a method is always
         * in the first argument.
         */
        if (methodCallRange) {
            assert(vsrc1 > 0);
            ILOGV("|invoke-virtual-quick-range args=%d @0x%04x {regs=v%d-v%d}",
                vsrc1, ref, vdst, vdst+vsrc1-1);
            thisPtr = (Object*) GET_REGISTER(vdst);
        } else {
            assert((vsrc1>>4) > 0);
            ILOGV("|invoke-virtual-quick args=%d @0x%04x {regs=0x%04x %x}",
                vsrc1 >> 4, ref, vdst, vsrc1 & 0x0f);
            thisPtr = (Object*) GET_REGISTER(vdst & 0x0f);
        }

        if (!checkForNull(thisPtr))
            GOTO_exceptionThrown();

#if defined(WITH_JIT) && (INTERP_TYPE == INTERP_DBG)
        callsiteClass = thisPtr->clazz;
#endif

        /*
         * Combine the object we found with the vtable offset in the
         * method.
         */
        assert(ref < (unsigned int) thisPtr->clazz->vtableCount);
        methodToCall = thisPtr->clazz->vtable[ref];

#if 0
        if (dvmIsAbstractMethod(methodToCall)) {
            dvmThrowAbstractMethodError("abstract method not implemented");
            GOTO_exceptionThrown();
        }
#else
        assert(!dvmIsAbstractMethod(methodToCall) ||
            methodToCall->nativeFunc != NULL);
#endif

        LOGVV("+++ virtual[%d]=%s.%s\n",
            ref, methodToCall->clazz->descriptor, methodToCall->name);
        assert(methodToCall != NULL);

        GOTO_invokeMethod(methodCallRange, methodToCall, vsrc1, vdst);
    }
GOTO_TARGET_END

GOTO_TARGET(invokeSuperQuick, bool methodCallRange, bool jumboFormat)
    {
        u2 thisReg;

        EXPORT_PC();

        vsrc1 = INST_AA(inst);      /* AA (count) or BA (count + arg 5) */
        ref = FETCH(1);             /* vtable index */
        vdst = FETCH(2);            /* 4 regs -or- first reg */

        if (methodCallRange) {
            ILOGV("|invoke-super-quick-range args=%d @0x%04x {regs=v%d-v%d}",
                vsrc1, ref, vdst, vdst+vsrc1-1);
            thisReg = vdst;
        } else {
            ILOGV("|invoke-super-quick args=%d @0x%04x {regs=0x%04x %x}",
                vsrc1 >> 4, ref, vdst, vsrc1 & 0x0f);
            thisReg = vdst & 0x0f;
        }
        /* impossible in well-formed code, but we must check nevertheless */
        if (!checkForNull((Object*) GET_REGISTER(thisReg)))
            GOTO_exceptionThrown();

#if 0   /* impossible in optimized + verified code */
        if (ref >= curMethod->clazz->super->vtableCount) {
            dvmThrowNoSuchMethodError(NULL);
            GOTO_exceptionThrown();
        }
#else
        assert(ref < (unsigned int) curMethod->clazz->super->vtableCount);
#endif

        /*
         * Combine the object we found with the vtable offset in the
         * method's class.
         *
         * We're using the current method's class' superclass, not the
         * superclass of "this".  This is because we might be executing
         * in a method inherited from a superclass, and we want to run
         * in the method's class' superclass.
         */
        methodToCall = curMethod->clazz->super->vtable[ref];

#if 0
        if (dvmIsAbstractMethod(methodToCall)) {
            dvmThrowAbstractMethodError("abstract method not implemented");
            GOTO_exceptionThrown();
        }
#else
        assert(!dvmIsAbstractMethod(methodToCall) ||
            methodToCall->nativeFunc != NULL);
#endif
        LOGVV("+++ super-virtual[%d]=%s.%s\n",
            ref, methodToCall->clazz->descriptor, methodToCall->name);
        assert(methodToCall != NULL);

        GOTO_invokeMethod(methodCallRange, methodToCall, vsrc1, vdst);
    }
GOTO_TARGET_END


    /*
     * General handling for return-void, return, and return-wide.  Put the
     * return value in "retval" before jumping here.
     */
GOTO_TARGET(returnFromMethod)
    {
        StackSaveArea* saveArea;

        /*
         * We must do this BEFORE we pop the previous stack frame off, so
         * that the GC can see the return value (if any) in the local vars.
         *
         * Since this is now an interpreter switch point, we must do it before
         * we do anything at all.
         */
        PERIODIC_CHECKS(kInterpEntryReturn, 0);

        ILOGV("> retval=0x%llx (leaving %s.%s %s)",
            retval.j, curMethod->clazz->descriptor, curMethod->name,
            curMethod->shorty);
        //DUMP_REGS(curMethod, fp);

        saveArea = SAVEAREA_FROM_FP(fp);

#ifdef EASY_GDB
        debugSaveArea = saveArea;
#endif
#if (INTERP_TYPE == INTERP_DBG)
        TRACE_METHOD_EXIT(self, curMethod);
#endif

        /* back up to previous frame and see if we hit a break */
        fp = (u4*)saveArea->prevFrame;
        assert(fp != NULL);
        if (dvmIsBreakFrame(fp)) {
            /* bail without popping the method frame from stack */
            LOGVV("+++ returned into break frame\n");
#if defined(WITH_JIT)
            /* Let the Jit know the return is terminating normally */
            CHECK_JIT_VOID();
#endif
            GOTO_bail();
        }

        /* update thread FP, and reset local variables */
        self->curFrame = fp;
        curMethod = SAVEAREA_FROM_FP(fp)->method;
        //methodClass = curMethod->clazz;
        methodClassDex = curMethod->clazz->pDvmDex;
        pc = saveArea->savedPc;
        ILOGD("> (return to %s.%s %s)", curMethod->clazz->descriptor,
            curMethod->name, curMethod->shorty);

        /* use FINISH on the caller's invoke instruction */
        //u2 invokeInstr = INST_INST(FETCH(0));
        if (true /*invokeInstr >= OP_INVOKE_VIRTUAL &&
            invokeInstr <= OP_INVOKE_INTERFACE*/)
        {
            FINISH(3);
        } else {
            //LOGE("Unknown invoke instr %02x at %d\n",
            //    invokeInstr, (int) (pc - curMethod->insns));
            assert(false);
        }
    }
GOTO_TARGET_END


    /*
     * Jump here when the code throws an exception.
     *
     * By the time we get here, the Throwable has been created and the stack
     * trace has been saved off.
     */
GOTO_TARGET(exceptionThrown)
    {
        Object* exception;
        int catchRelPc;

        /*
         * Since this is now an interpreter switch point, we must do it before
         * we do anything at all.
         */
        PERIODIC_CHECKS(kInterpEntryThrow, 0);

#if defined(WITH_JIT)
        // Something threw during trace selection - end the current trace
        END_JIT_TSELECT();
#endif
        /*
         * We save off the exception and clear the exception status.  While
         * processing the exception we might need to load some Throwable
         * classes, and we don't want class loader exceptions to get
         * confused with this one.
         */
        assert(dvmCheckException(self));
        exception = dvmGetException(self);
        dvmAddTrackedAlloc(exception, self);
        dvmClearException(self);

        LOGV("Handling exception %s at %s:%d\n",
            exception->clazz->descriptor, curMethod->name,
            dvmLineNumFromPC(curMethod, pc - curMethod->insns));

#if (INTERP_TYPE == INTERP_DBG)
        /*
         * Tell the debugger about it.
         *
         * TODO: if the exception was thrown by interpreted code, control
         * fell through native, and then back to us, we will report the
         * exception at the point of the throw and again here.  We can avoid
         * this by not reporting exceptions when we jump here directly from
         * the native call code above, but then we won't report exceptions
         * that were thrown *from* the JNI code (as opposed to *through* it).
         *
         * The correct solution is probably to ignore from-native exceptions
         * here, and have the JNI exception code do the reporting to the
         * debugger.
         */
        if (DEBUGGER_ACTIVE) {
            void* catchFrame;
            catchRelPc = dvmFindCatchBlock(self, pc - curMethod->insns,
                        exception, true, &catchFrame);
            dvmDbgPostException(fp, pc - curMethod->insns, catchFrame,
                catchRelPc, exception);
        }
#endif

        /*
         * We need to unroll to the catch block or the nearest "break"
         * frame.
         *
         * A break frame could indicate that we have reached an intermediate
         * native call, or have gone off the top of the stack and the thread
         * needs to exit.  Either way, we return from here, leaving the
         * exception raised.
         *
         * If we do find a catch block, we want to transfer execution to
         * that point.
         *
         * Note this can cause an exception while resolving classes in
         * the "catch" blocks.
         */
        catchRelPc = dvmFindCatchBlock(self, pc - curMethod->insns,
                    exception, false, (void**)(void*)&fp);

        /*
         * Restore the stack bounds after an overflow.  This isn't going to
         * be correct in all circumstances, e.g. if JNI code devours the
         * exception this won't happen until some other exception gets
         * thrown.  If the code keeps pushing the stack bounds we'll end
         * up aborting the VM.
         *
         * Note we want to do this *after* the call to dvmFindCatchBlock,
         * because that may need extra stack space to resolve exception
         * classes (e.g. through a class loader).
         *
         * It's possible for the stack overflow handling to cause an
         * exception (specifically, class resolution in a "catch" block
         * during the call above), so we could see the thread's overflow
         * flag raised but actually be running in a "nested" interpreter
         * frame.  We don't allow doubled-up StackOverflowErrors, so
         * we can check for this by just looking at the exception type
         * in the cleanup function.  Also, we won't unroll past the SOE
         * point because the more-recent exception will hit a break frame
         * as it unrolls to here.
         */
        if (self->stackOverflowed)
            dvmCleanupStackOverflow(self, exception);

        if (catchRelPc < 0) {
            /* falling through to JNI code or off the bottom of the stack */
#if DVM_SHOW_EXCEPTION >= 2
            LOGD("Exception %s from %s:%d not caught locally\n",
                exception->clazz->descriptor, dvmGetMethodSourceFile(curMethod),
                dvmLineNumFromPC(curMethod, pc - curMethod->insns));
#endif
            dvmSetException(self, exception);
            dvmReleaseTrackedAlloc(exception, self);
            GOTO_bail();
        }

#if DVM_SHOW_EXCEPTION >= 3
        {
            const Method* catchMethod = SAVEAREA_FROM_FP(fp)->method;
            LOGD("Exception %s thrown from %s:%d to %s:%d\n",
                exception->clazz->descriptor, dvmGetMethodSourceFile(curMethod),
                dvmLineNumFromPC(curMethod, pc - curMethod->insns),
                dvmGetMethodSourceFile(catchMethod),
                dvmLineNumFromPC(catchMethod, catchRelPc));
        }
#endif

        /*
         * Adjust local variables to match self->curFrame and the
         * updated PC.
         */
        //fp = (u4*) self->curFrame;
        curMethod = SAVEAREA_FROM_FP(fp)->method;
        //methodClass = curMethod->clazz;
        methodClassDex = curMethod->clazz->pDvmDex;
        pc = curMethod->insns + catchRelPc;
        ILOGV("> pc <-- %s.%s %s", curMethod->clazz->descriptor,
            curMethod->name, curMethod->shorty);
        DUMP_REGS(curMethod, fp, false);            // show all regs

        /*
         * Restore the exception if the handler wants it.
         *
         * The Dalvik spec mandates that, if an exception handler wants to
         * do something with the exception, the first instruction executed
         * must be "move-exception".  We can pass the exception along
         * through the thread struct, and let the move-exception instruction
         * clear it for us.
         *
         * If the handler doesn't call move-exception, we don't want to
         * finish here with an exception still pending.
         */
        if (INST_INST(FETCH(0)) == OP_MOVE_EXCEPTION)
            dvmSetException(self, exception);

        dvmReleaseTrackedAlloc(exception, self);
        FINISH(0);
    }
GOTO_TARGET_END



    /*
     * General handling for invoke-{virtual,super,direct,static,interface},
     * including "quick" variants.
     *
     * Set "methodToCall" to the Method we're calling, and "methodCallRange"
     * depending on whether this is a "/range" instruction.
     *
     * For a range call:
     *  "vsrc1" holds the argument count (8 bits)
     *  "vdst" holds the first argument in the range
     * For a non-range call:
     *  "vsrc1" holds the argument count (4 bits) and the 5th argument index
     *  "vdst" holds four 4-bit register indices
     *
     * The caller must EXPORT_PC before jumping here, because any method
     * call can throw a stack overflow exception.
     */
GOTO_TARGET(invokeMethod, bool methodCallRange, const Method* _methodToCall,
    u2 count, u2 regs)
    {
        STUB_HACK(vsrc1 = count; vdst = regs; methodToCall = _methodToCall;);

        //printf("range=%d call=%p count=%d regs=0x%04x\n",
        //    methodCallRange, methodToCall, count, regs);
        //printf(" --> %s.%s %s\n", methodToCall->clazz->descriptor,
        //    methodToCall->name, methodToCall->shorty);

        u4* outs;
        int i;

        /*
         * Copy args.  This may corrupt vsrc1/vdst.
         */
        if (methodCallRange) {
            // could use memcpy or a "Duff's device"; most functions have
            // so few args it won't matter much
            assert(vsrc1 <= curMethod->outsSize);
            assert(vsrc1 == methodToCall->insSize);
            outs = OUTS_FROM_FP(fp, vsrc1);
            for (i = 0; i < vsrc1; i++)
                outs[i] = GET_REGISTER(vdst+i);
        } else {
            u4 count = vsrc1 >> 4;

            assert(count <= curMethod->outsSize);
            assert(count == methodToCall->insSize);
            assert(count <= 5);

            outs = OUTS_FROM_FP(fp, count);
#if 0
            if (count == 5) {
                outs[4] = GET_REGISTER(vsrc1 & 0x0f);
                count--;
            }
            for (i = 0; i < (int) count; i++) {
                outs[i] = GET_REGISTER(vdst & 0x0f);
                vdst >>= 4;
            }
#else
            // This version executes fewer instructions but is larger
            // overall.  Seems to be a teensy bit faster.
            assert((vdst >> 16) == 0);  // 16 bits -or- high 16 bits clear
            switch (count) {
            case 5:
                outs[4] = GET_REGISTER(vsrc1 & 0x0f);
            case 4:
                outs[3] = GET_REGISTER(vdst >> 12);
            case 3:
                outs[2] = GET_REGISTER((vdst & 0x0f00) >> 8);
            case 2:
                outs[1] = GET_REGISTER((vdst & 0x00f0) >> 4);
            case 1:
                outs[0] = GET_REGISTER(vdst & 0x0f);
            default:
                ;
            }
#endif
        }
    }

    /*
     * (This was originally a "goto" target; I've kept it separate from the
     * stuff above in case we want to refactor things again.)
     *
     * At this point, we have the arguments stored in the "outs" area of
     * the current method's stack frame, and the method to call in
     * "methodToCall".  Push a new stack frame.
     */
    {
        StackSaveArea* newSaveArea;
        u4* newFp;

        ILOGV("> %s%s.%s %s",
            dvmIsNativeMethod(methodToCall) ? "(NATIVE) " : "",
            methodToCall->clazz->descriptor, methodToCall->name,
            methodToCall->shorty);

        newFp = (u4*) SAVEAREA_FROM_FP(fp) - methodToCall->registersSize;
        newSaveArea = SAVEAREA_FROM_FP(newFp);

        /* verify that we have enough space */
        if (true) {
            u1* bottom;
            bottom = (u1*) newSaveArea - methodToCall->outsSize * sizeof(u4);
            if (bottom < self->interpStackEnd) {
                /* stack overflow */
                LOGV("Stack overflow on method call (start=%p end=%p newBot=%p(%d) size=%d '%s')\n",
                    self->interpStackStart, self->interpStackEnd, bottom,
                    (u1*) fp - bottom, self->interpStackSize,
                    methodToCall->name);
                dvmHandleStackOverflow(self, methodToCall);
                assert(dvmCheckException(self));
                GOTO_exceptionThrown();
            }
            //LOGD("+++ fp=%p newFp=%p newSave=%p bottom=%p\n",
            //    fp, newFp, newSaveArea, bottom);
        }

#ifdef LOG_INSTR
        if (methodToCall->registersSize > methodToCall->insSize) {
            /*
             * This makes valgrind quiet when we print registers that
             * haven't been initialized.  Turn it off when the debug
             * messages are disabled -- we want valgrind to report any
             * used-before-initialized issues.
             */
            memset(newFp, 0xcc,
                (methodToCall->registersSize - methodToCall->insSize) * 4);
        }
#endif

#ifdef EASY_GDB
        newSaveArea->prevSave = SAVEAREA_FROM_FP(fp);
#endif
        newSaveArea->prevFrame = fp;
        newSaveArea->savedPc = pc;
#if defined(WITH_JIT)
        newSaveArea->returnAddr = 0;
#endif
        newSaveArea->method = methodToCall;

        if (!dvmIsNativeMethod(methodToCall)) {
            /*
             * "Call" interpreted code.  Reposition the PC, update the
             * frame pointer and other local state, and continue.
             */
            curMethod = methodToCall;
            methodClassDex = curMethod->clazz->pDvmDex;
            pc = methodToCall->insns;
            self->curFrame = fp = newFp;
#ifdef EASY_GDB
            debugSaveArea = SAVEAREA_FROM_FP(newFp);
#endif
#if INTERP_TYPE == INTERP_DBG
            debugIsMethodEntry = true;              // profiling, debugging
#endif
            ILOGD("> pc <-- %s.%s %s", curMethod->clazz->descriptor,
                curMethod->name, curMethod->shorty);
            DUMP_REGS(curMethod, fp, true);         // show input args
            FINISH(0);                              // jump to method start
        } else {
            /* set this up for JNI locals, even if not a JNI native */
#ifdef USE_INDIRECT_REF
            newSaveArea->xtra.localRefCookie = self->jniLocalRefTable.segmentState.all;
#else
            newSaveArea->xtra.localRefCookie = self->jniLocalRefTable.nextEntry;
#endif

            self->curFrame = newFp;

            DUMP_REGS(methodToCall, newFp, true);   // show input args

#if (INTERP_TYPE == INTERP_DBG)
            if (DEBUGGER_ACTIVE) {
                dvmDbgPostLocationEvent(methodToCall, -1,
                    dvmGetThisPtr(curMethod, fp), DBG_METHOD_ENTRY);
            }
#endif
#if (INTERP_TYPE == INTERP_DBG)
            TRACE_METHOD_ENTER(self, methodToCall);
#endif

            {
                ILOGD("> native <-- %s.%s %s", methodToCall->clazz->descriptor,
                        methodToCall->name, methodToCall->shorty);
            }

#if defined(WITH_JIT)
            /* Allow the Jit to end any pending trace building */
            CHECK_JIT_VOID();
#endif

            /*
             * Jump through native call bridge.  Because we leave no
             * space for locals on native calls, "newFp" points directly
             * to the method arguments.
             */
            (*methodToCall->nativeFunc)(newFp, &retval, methodToCall, self);

#if (INTERP_TYPE == INTERP_DBG)
            if (DEBUGGER_ACTIVE) {
                dvmDbgPostLocationEvent(methodToCall, -1,
                    dvmGetThisPtr(curMethod, fp), DBG_METHOD_EXIT);
            }
#endif
#if (INTERP_TYPE == INTERP_DBG)
            TRACE_METHOD_EXIT(self, methodToCall);
#endif

            /* pop frame off */
            dvmPopJniLocals(self, newSaveArea);
            self->curFrame = fp;

            /*
             * If the native code threw an exception, or interpreted code
             * invoked by the native call threw one and nobody has cleared
             * it, jump to our local exception handling.
             */
            if (dvmCheckException(self)) {
                LOGV("Exception thrown by/below native code\n");
                GOTO_exceptionThrown();
            }

            ILOGD("> retval=0x%llx (leaving native)", retval.j);
            ILOGD("> (return from native %s.%s to %s.%s %s)",
                methodToCall->clazz->descriptor, methodToCall->name,
                curMethod->clazz->descriptor, curMethod->name,
                curMethod->shorty);

            //u2 invokeInstr = INST_INST(FETCH(0));
            if (true /*invokeInstr >= OP_INVOKE_VIRTUAL &&
                invokeInstr <= OP_INVOKE_INTERFACE*/)
            {
                FINISH(3);
            } else {
                //LOGE("Unknown invoke instr %02x at %d\n",
                //    invokeInstr, (int) (pc - curMethod->insns));
                assert(false);
            }
        }
    }
    assert(false);      // should not get here
GOTO_TARGET_END

/* File: cstubs/enddefs.c */

/* undefine "magic" name remapping */
#undef retval
#undef pc
#undef fp
#undef curMethod
#undef methodClassDex
#undef self
#undef debugTrackedRefStart
<|MERGE_RESOLUTION|>--- conflicted
+++ resolved
@@ -1330,41 +1330,6 @@
 HANDLE_SPUT_X(OP_SPUT_WIDE_VOLATILE,    "-wide-volatile", LongVolatile, _WIDE)
 OP_END
 
-<<<<<<< HEAD
-/* File: c/OP_INVOKE_OBJECT_INIT_RANGE.c */
-HANDLE_OPCODE(OP_INVOKE_OBJECT_INIT_RANGE /*{vCCCC..v(CCCC+AA-1)}, meth@BBBB*/)
-    {
-        Object* obj;
-
-        vsrc1 = FETCH(2);               /* reg number of "this" pointer */
-        obj = GET_REGISTER_AS_OBJECT(vsrc1);
-
-        if (!checkForNullExportPC(obj, fp, pc))
-            GOTO_exceptionThrown();
-
-        /*
-         * The object should be marked "finalizable" when Object.<init>
-         * completes normally.  We're going to assume it does complete
-         * (by virtue of being nothing but a return-void) and set it now.
-         */
-        if (IS_CLASS_FLAG_SET(obj->clazz, CLASS_ISFINALIZABLE)) {
-            dvmSetFinalizable(obj);
-        }
-
-#if INTERP_TYPE == INTERP_DBG
-        if (!DEBUGGER_ACTIVE) {
-            /* skip method invocation */
-            FINISH(3);
-        } else {
-            /* behave like OP_INVOKE_DIRECT_RANGE */
-            GOTO_invoke(invokeDirect, true, false);
-        }
-#else
-        /* debugger can't be attached, skip method invocation */
-        FINISH(3);
-#endif
-    }
-=======
 /* File: c/OP_BREAKPOINT.c */
 HANDLE_OPCODE(OP_BREAKPOINT)
 #if (INTERP_TYPE == INTERP_DBG)
@@ -1439,7 +1404,41 @@
 #endif
     }
     FINISH(3);
->>>>>>> 10185db0
+OP_END
+
+/* File: c/OP_INVOKE_OBJECT_INIT_RANGE.c */
+HANDLE_OPCODE(OP_INVOKE_OBJECT_INIT_RANGE /*{vCCCC..v(CCCC+AA-1)}, meth@BBBB*/)
+    {
+        Object* obj;
+
+        vsrc1 = FETCH(2);               /* reg number of "this" pointer */
+        obj = GET_REGISTER_AS_OBJECT(vsrc1);
+
+        if (!checkForNullExportPC(obj, fp, pc))
+            GOTO_exceptionThrown();
+
+        /*
+         * The object should be marked "finalizable" when Object.<init>
+         * completes normally.  We're going to assume it does complete
+         * (by virtue of being nothing but a return-void) and set it now.
+         */
+        if (IS_CLASS_FLAG_SET(obj->clazz, CLASS_ISFINALIZABLE)) {
+            dvmSetFinalizable(obj);
+        }
+
+#if INTERP_TYPE == INTERP_DBG
+        if (!DEBUGGER_ACTIVE) {
+            /* skip method invocation */
+            FINISH(3);
+        } else {
+            /* behave like OP_INVOKE_DIRECT_RANGE */
+            GOTO_invoke(invokeDirect, true, false);
+        }
+#else
+        /* debugger can't be attached, skip method invocation */
+        FINISH(3);
+#endif
+    }
 OP_END
 
 /* File: c/OP_RETURN_VOID_BARRIER.c */
