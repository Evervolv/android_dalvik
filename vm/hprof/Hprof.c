--- conflicted
+++ resolved
@@ -214,18 +214,11 @@
     assert(addr != NULL);
     assert(arg != NULL);
     assert(type < NELEM(xlate));
-<<<<<<< HEAD
+    obj = *(Object **)addr;
     ctx = (hprof_context_t *)arg;
     ctx->gcScanState = xlate[type];
     ctx->gcThreadSerialNumber = threadId;
-    hprofMarkRootObject(ctx, (Object *)addr, 0);
-=======
-    obj = *(Object **)addr;
-    ctx = arg;
-    ctx->gcScanState = xlate[type];
-    ctx->gcThreadSerialNumber = threadId;
     hprofMarkRootObject(ctx, obj, 0);
->>>>>>> 8a69168b
     ctx->gcScanState = 0;
     ctx->gcThreadSerialNumber = 0;
 }
