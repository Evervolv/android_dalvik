/*
 * Copyright (C) 2008 The Android Open Source Project
 *
 * Licensed under the Apache License, Version 2.0 (the "License");
 * you may not use this file except in compliance with the License.
 * You may obtain a copy of the License at
 *
 *      http://www.apache.org/licenses/LICENSE-2.0
 *
 * Unless required by applicable law or agreed to in writing, software
 * distributed under the License is distributed on an "AS IS" BASIS,
 * WITHOUT WARRANTIES OR CONDITIONS OF ANY KIND, either express or implied.
 * See the License for the specific language governing permissions and
 * limitations under the License.
 */

/*
 * Access the contents of a Jar file.
 *
 * This isn't actually concerned with any of the Jar-like elements; it
 * just wants a zip archive with "classes.dex" inside.  In Android the
 * most common example is ".apk".
 */

#include "Dalvik.h"
#include "libdex/OptInvocation.h"
#include "JarFile.h"

#include <stdlib.h>
#include <string.h>
#include <zlib.h>
#include <fcntl.h>
#include <errno.h>

static const char* kDexInJarName = "classes.dex";

/*
 * Attempt to open a file whose name is similar to <fileName>,
 * but with the supplied suffix.  E.g.,
 * openAlternateSuffix("Home.apk", "dex", O_RDONLY) will attempt
 * to open "Home.dex".  If the open succeeds, a pointer to a
 * malloc()ed copy of the opened file name will be put in <*pCachedName>.
 *
 * <flags> is passed directly to open(). O_CREAT is not supported.
 */
static int openAlternateSuffix(const char *fileName, const char *suffix,
    int flags, char **pCachedName)
{
    char *buf, *c;
    size_t fileNameLen = strlen(fileName);
    size_t suffixLen = strlen(suffix);
    size_t bufLen = fileNameLen + suffixLen + 1;
    int fd = -1;

    buf = (char*)malloc(bufLen);
    if (buf == NULL) {
        errno = ENOMEM;
        return -1;
    }

    /* Copy the original filename into the buffer, find
     * the last dot, and copy the suffix to just after it.
     */
    memcpy(buf, fileName, fileNameLen + 1);
    c = strrchr(buf, '.');
    if (c == NULL) {
        errno = ENOENT;
        goto bail;
    }
    memcpy(c + 1, suffix, suffixLen + 1);

    fd = open(buf, flags);
    if (fd >= 0) {
        *pCachedName = buf;
        return fd;
    }
    ALOGV("Couldn't open %s: %s", buf, strerror(errno));
bail:
    free(buf);
    return -1;
}

/*
 * Checks the dependencies of the dex cache file corresponding
 * to the jar file at the absolute path "fileName".
 *
 * Note: This should parallel the logic of dvmJarFileOpen.
 */
DexCacheStatus dvmDexCacheStatus(const char *fileName)
{
    ZipArchiveHandle archive;
    char* cachedName = NULL;
    int fd;
    DexCacheStatus result = DEX_CACHE_ERROR;
    ZipEntry entry;

    /* Always treat elements of the bootclasspath as up-to-date.
     * The fact that interpreted code is running at all means that this
     * should be true.
     */
    if (dvmClassPathContains(gDvm.bootClassPath, fileName)) {
        return DEX_CACHE_OK;
    }

    /* Try to find the dex file inside of the archive.
     */
    if (dexZipOpenArchive(fileName, &archive) != 0) {
        return DEX_CACHE_BAD_ARCHIVE;
    }
<<<<<<< HEAD
    if (dexZipFindEntry(archive, kDexInJarName, &entry) == 0) {
        bool newFile = false;

        /*
         * See if there's an up-to-date copy of the optimized dex
         * in the cache, but don't create one if there isn't.
         */
        ALOGV("dvmDexCacheStatus: Checking cache for %s", fileName);
        cachedName = dexOptGenerateCacheFileName(fileName, kDexInJarName);
        if (cachedName == NULL)
            return DEX_CACHE_BAD_ARCHIVE;

        fd = dvmOpenCachedDexFile(fileName, cachedName,
                entry.mod_time, entry.crc32,
                /*isBootstrap=*/false, &newFile, /*createIfMissing=*/false);
        ALOGV("dvmOpenCachedDexFile returned fd %d", fd);
        if (fd < 0) {
            result = DEX_CACHE_STALE;
            goto bail;
        }
=======
>>>>>>> 36e356c9

    /* First, look for a ".odex" alongside the jar file.  It will
     * have the same name/path except for the extension.
     */
    fd = openAlternateSuffix(fileName, "odex", O_RDONLY, &cachedName);
    if (fd >= 0) {
        ALOGV("Using alternate file (odex) for %s ...", fileName);
        if (!dvmCheckOptHeaderAndDependencies(fd, false, 0, 0, true, true)) {
            ALOGE("%s odex has stale dependencies", fileName);
            free(cachedName);
            cachedName = NULL;
            close(fd);
            fd = -1;
            goto tryArchive;
        } else {
            ALOGV("%s odex has good dependencies", fileName);
        }
    } else {

tryArchive:
        /*
         * Pre-created .odex absent or stale.  Look inside the jar for a
         * "classes.dex".
         */
        entry = dexZipFindEntry(&archive, kDexInJarName);
        if (entry != NULL) {
            bool newFile = false;

            /*
             * See if there's an up-to-date copy of the optimized dex
             * in the cache, but don't create one if there isn't.
             */
            ALOGV("dvmDexCacheStatus: Checking cache for %s", fileName);
            cachedName = dexOptGenerateCacheFileName(fileName, kDexInJarName);
            if (cachedName == NULL)
                return DEX_CACHE_BAD_ARCHIVE;

            fd = dvmOpenCachedDexFile(fileName, cachedName,
                    dexGetZipEntryModTime(&archive, entry),
                    dexGetZipEntryCrc32(&archive, entry),
                    /*isBootstrap=*/false, &newFile, /*createIfMissing=*/false);
            ALOGV("dvmOpenCachedDexFile returned fd %d", fd);
            if (fd < 0) {
                result = DEX_CACHE_STALE;
                goto bail;
            }

            /* dvmOpenCachedDexFile locks the file as a side-effect.
             * Unlock and close it.
             */
            if (!dvmUnlockCachedDexFile(fd)) {
                /* uh oh -- this process needs to exit or we'll wedge the system */
                ALOGE("Unable to unlock DEX file");
                goto bail;
            }
        } else {
            ALOGI("Zip is good, but no %s inside, and no .odex "
                    "file in the same directory", kDexInJarName);
            result = DEX_CACHE_BAD_ARCHIVE;
            goto bail;
        }
    }
    result = DEX_CACHE_OK;

bail:
    dexZipCloseArchive(archive);
    free(cachedName);
    if (fd >= 0) {
        close(fd);
    }
    return result;
}

/*
 * Open a Jar file.  It's okay if it's just a Zip archive without all of
 * the Jar trimmings, but we do insist on finding "classes.dex" inside
 * or an appropriately-named ".odex" file alongside.
 *
 * If "isBootstrap" is not set, the optimizer/verifier regards this DEX as
 * being part of a different class loader.
 *
 * Note: This should parallel the logic of dvmDexCacheStatus.
 */
int dvmJarFileOpen(const char* fileName, const char* odexOutputName,
    JarFile** ppJarFile, bool isBootstrap)
{
    /*
     * TODO: This function has been duplicated and modified to become
     * dvmRawDexFileOpen() in RawDexFile.c. This should be refactored.
     */

    ZipArchiveHandle archive;
    DvmDex* pDvmDex = NULL;
    char* cachedName = NULL;
    bool archiveOpen = false;
    bool locked = false;
    int fd = -1;
    int result = -1;

    /* Even if we're not going to look at the archive, we need to
     * open it so we can stuff it into ppJarFile.
     */
    if (dexZipOpenArchive(fileName, &archive) != 0)
        goto bail;
    archiveOpen = true;

    /* If we fork/exec into dexopt, don't let it inherit the archive's fd.
     */
    dvmSetCloseOnExec(dexZipGetArchiveFd(archive));

    /* First, look for a ".odex" alongside the jar file.  It will
     * have the same name/path except for the extension.
     */
    fd = openAlternateSuffix(fileName, "odex", O_RDONLY, &cachedName);
    if (fd >= 0) {
        ALOGV("Using alternate file (odex) for %s ...", fileName);
        if (!dvmCheckOptHeaderAndDependencies(fd, false, 0, 0, true, true)) {
            ALOGE("%s odex has stale dependencies", fileName);
            free(cachedName);
            cachedName = NULL;
            close(fd);
            fd = -1;
            goto tryArchive;
        } else {
            ALOGV("%s odex has good dependencies", fileName);
            //TODO: make sure that the .odex actually corresponds
            //      to the classes.dex inside the archive (if present).
            //      For typical use there will be no classes.dex.
        }
    } else {
        ZipEntry entry;

tryArchive:
        /*
         * Pre-created .odex absent or stale.  Look inside the jar for a
         * "classes.dex".
         */
        if (dexZipFindEntry(archive, kDexInJarName, &entry) == 0) {
            bool newFile = false;

            /*
             * We've found the one we want.  See if there's an up-to-date copy
             * in the cache.
             *
             * On return, "fd" will be seeked just past the "opt" header.
             *
             * If a stale .odex file is present and classes.dex exists in
             * the archive, this will *not* return an fd pointing to the
             * .odex file; the fd will point into dalvik-cache like any
             * other jar.
             */
            if (odexOutputName == NULL) {
                cachedName = dexOptGenerateCacheFileName(fileName,
                                kDexInJarName);
                if (cachedName == NULL)
                    goto bail;
            } else {
                cachedName = strdup(odexOutputName);
            }
            ALOGV("dvmJarFileOpen: Checking cache for %s (%s)",
                fileName, cachedName);
            fd = dvmOpenCachedDexFile(fileName, cachedName,
                    entry.mod_time,
                    entry.crc32,
                    isBootstrap, &newFile, /*createIfMissing=*/true);
            if (fd < 0) {
                ALOGI("Unable to open or create cache for %s (%s)",
                    fileName, cachedName);
                goto bail;
            }
            locked = true;

            /*
             * If fd points to a new file (because there was no cached version,
             * or the cached version was stale), generate the optimized DEX.
             * The file descriptor returned is still locked, and is positioned
             * just past the optimization header.
             */
            if (newFile) {
                u8 startWhen, extractWhen, endWhen;
                bool result;
                off_t dexOffset;

                dexOffset = lseek(fd, 0, SEEK_CUR);
                result = (dexOffset > 0);

                if (result) {
                    startWhen = dvmGetRelativeTimeUsec();
                    result = dexZipExtractEntryToFile(archive, &entry, fd) == 0;
                    extractWhen = dvmGetRelativeTimeUsec();
                }
                if (result) {
                    result = dvmOptimizeDexFile(fd, dexOffset,
                                entry.uncompressed_length,
                                fileName,
                                entry.mod_time,
                                entry.crc32,
                                isBootstrap);
                }

                if (!result) {
                    ALOGE("Unable to extract+optimize DEX from '%s'",
                        fileName);
                    goto bail;
                }

                endWhen = dvmGetRelativeTimeUsec();
                ALOGD("DEX prep '%s': unzip in %dms, rewrite %dms",
                    fileName,
                    (int) (extractWhen - startWhen) / 1000,
                    (int) (endWhen - extractWhen) / 1000);
            }
        } else {
            ALOGI("Zip is good, but no %s inside, and no valid .odex "
                    "file in the same directory", kDexInJarName);
            goto bail;
        }
    }

    /*
     * Map the cached version.  This immediately rewinds the fd, so it
     * doesn't have to be seeked anywhere in particular.
     */
    if (dvmDexFileOpenFromFd(fd, &pDvmDex) != 0) {
        ALOGI("Unable to map %s in %s", kDexInJarName, fileName);
        goto bail;
    }

    if (locked) {
        /* unlock the fd */
        if (!dvmUnlockCachedDexFile(fd)) {
            /* uh oh -- this process needs to exit or we'll wedge the system */
            ALOGE("Unable to unlock DEX file");
            goto bail;
        }
        locked = false;
    }

    ALOGV("Successfully opened '%s' in '%s'", kDexInJarName, fileName);

    *ppJarFile = (JarFile*) calloc(1, sizeof(JarFile));
    (*ppJarFile)->archive = archive;
    (*ppJarFile)->cacheFileName = cachedName;
    (*ppJarFile)->pDvmDex = pDvmDex;
    cachedName = NULL;      // don't free it below
    result = 0;

bail:
    /* clean up, closing the open file */
    if (archiveOpen && result != 0)
        dexZipCloseArchive(archive);
    free(cachedName);
    if (fd >= 0) {
        if (locked)
            (void) dvmUnlockCachedDexFile(fd);
        close(fd);
    }
    return result;
}

/*
 * Close a Jar file and free the struct.
 */
void dvmJarFileFree(JarFile* pJarFile)
{
    if (pJarFile == NULL)
        return;

    dvmDexFileFree(pJarFile->pDvmDex);
    dexZipCloseArchive(pJarFile->archive);
    free(pJarFile->cacheFileName);
    free(pJarFile);
}<|MERGE_RESOLUTION|>--- conflicted
+++ resolved
@@ -107,29 +107,6 @@
     if (dexZipOpenArchive(fileName, &archive) != 0) {
         return DEX_CACHE_BAD_ARCHIVE;
     }
-<<<<<<< HEAD
-    if (dexZipFindEntry(archive, kDexInJarName, &entry) == 0) {
-        bool newFile = false;
-
-        /*
-         * See if there's an up-to-date copy of the optimized dex
-         * in the cache, but don't create one if there isn't.
-         */
-        ALOGV("dvmDexCacheStatus: Checking cache for %s", fileName);
-        cachedName = dexOptGenerateCacheFileName(fileName, kDexInJarName);
-        if (cachedName == NULL)
-            return DEX_CACHE_BAD_ARCHIVE;
-
-        fd = dvmOpenCachedDexFile(fileName, cachedName,
-                entry.mod_time, entry.crc32,
-                /*isBootstrap=*/false, &newFile, /*createIfMissing=*/false);
-        ALOGV("dvmOpenCachedDexFile returned fd %d", fd);
-        if (fd < 0) {
-            result = DEX_CACHE_STALE;
-            goto bail;
-        }
-=======
->>>>>>> 36e356c9
 
     /* First, look for a ".odex" alongside the jar file.  It will
      * have the same name/path except for the extension.
@@ -154,8 +131,7 @@
          * Pre-created .odex absent or stale.  Look inside the jar for a
          * "classes.dex".
          */
-        entry = dexZipFindEntry(&archive, kDexInJarName);
-        if (entry != NULL) {
+        if (dexZipFindEntry(archive, kDexInJarName, &entry) == 0) {
             bool newFile = false;
 
             /*
@@ -168,8 +144,7 @@
                 return DEX_CACHE_BAD_ARCHIVE;
 
             fd = dvmOpenCachedDexFile(fileName, cachedName,
-                    dexGetZipEntryModTime(&archive, entry),
-                    dexGetZipEntryCrc32(&archive, entry),
+                    entry.mod_time, entry.crc32,
                     /*isBootstrap=*/false, &newFile, /*createIfMissing=*/false);
             ALOGV("dvmOpenCachedDexFile returned fd %d", fd);
             if (fd < 0) {
