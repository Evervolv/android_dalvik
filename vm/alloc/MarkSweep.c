--- conflicted
+++ resolved
@@ -108,11 +108,7 @@
         return false;
     }
     ctx->finger = NULL;
-<<<<<<< HEAD
-    ctx->immuneLimit = (char*)dvmHeapSourceGetImmuneLimit(mode);
-=======
-    ctx->immuneLimit = dvmHeapSourceGetImmuneLimit(isPartial);
->>>>>>> f2b77f75
+    ctx->immuneLimit = (char*)dvmHeapSourceGetImmuneLimit(isPartial);
     return true;
 }
 
@@ -1079,19 +1075,11 @@
     size_t numHeaps, numSweepHeaps;
     size_t i;
 
-<<<<<<< HEAD
     numHeaps = dvmHeapSourceGetNumHeaps();
     dvmHeapSourceGetRegions(base, max, numHeaps);
-    if (mode == GC_PARTIAL) {
+    if (isPartial) {
         assert((uintptr_t)gDvm.gcHeap->markContext.immuneLimit == base[0]);
         numSweepHeaps = 1;
-=======
-    numBitmaps = dvmHeapSourceGetNumHeaps();
-    dvmHeapSourceGetObjectBitmaps(currLive, currMark, numBitmaps);
-    if (isPartial) {
-        numSweepBitmaps = 1;
-        assert((uintptr_t)gDvm.gcHeap->markContext.immuneLimit == currLive[0].base);
->>>>>>> f2b77f75
     } else {
         numSweepHeaps = numHeaps;
     }
